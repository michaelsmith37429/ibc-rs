//! Definition of domain `Plan` type.

use ibc_core_client_types::error::UpgradeClientError;
use ibc_core_host_types::error::{DecodingError, IdentifierError};
use ibc_primitives::prelude::*;
use ibc_proto::cosmos::upgrade::v1beta1::Plan as RawPlan;
use ibc_proto::google::protobuf::Any;
use ibc_proto::Protobuf;

pub const TYPE_URL: &str = "/cosmos.upgrade.v1beta1.Plan";

/// Specifies information about a planned upgrade and at which height it should
/// be performed.
///
/// Note: Time based upgrade logic has been removed from the SDK, so the `time`
/// field of the proto is deprecated and should be empty.
#[derive(Clone, Debug)]
pub struct Plan {
    // Sets the name for the upgrade. This name might be used by the upgraded
    // version of a host chain to apply any special "on-upgrade" commands during
    // the first block generation after the upgrade is applied.
    pub name: String,
    // The height at which the upgrade must be performed.
    pub height: u64,
    // Any application specific upgrade info to be included on-chain
    pub info: String,
}

impl Protobuf<RawPlan> for Plan {}

impl TryFrom<RawPlan> for Plan {
    type Error = DecodingError;

    fn try_from(raw: RawPlan) -> Result<Self, Self::Error> {
        if raw.name.is_empty() {
<<<<<<< HEAD
            return Err(UpgradeClientError::InvalidUpgradePlan {
                description: "name field cannot be empty".to_string(),
=======
            return Err(DecodingError::InvalidRawData {
                description: "upgrade plan name cannot be empty".to_string(),
>>>>>>> 1cdd295e
            });
        }

        #[allow(deprecated)]
        if raw.time.is_some() {
<<<<<<< HEAD
            return Err(UpgradeClientError::InvalidUpgradePlan {
                description: "time field must be empty".to_string(),
=======
            return Err(DecodingError::InvalidRawData {
                description: "upgrade plan time must be empty".to_string(),
>>>>>>> 1cdd295e
            });
        }

        #[allow(deprecated)]
        if raw.upgraded_client_state.is_some() {
<<<<<<< HEAD
            return Err(UpgradeClientError::InvalidUpgradePlan {
                description: "upgraded_client_state field must be empty".to_string(),
=======
            return Err(DecodingError::InvalidRawData {
                description: "upgrade plan `upgraded_client_state` field must be empty".to_string(),
>>>>>>> 1cdd295e
            });
        }

        Ok(Self {
            name: raw.name,
            height: u64::try_from(raw.height).map_err(|_| {
<<<<<<< HEAD
                UpgradeClientError::InvalidUpgradePlan {
                    description: "height plan overflow".to_string(),
                }
=======
                DecodingError::Identifier(IdentifierError::OverflowedRevisionNumber)
>>>>>>> 1cdd295e
            })?,
            info: raw.info,
        })
    }
}

impl From<Plan> for RawPlan {
    fn from(value: Plan) -> Self {
        #[allow(deprecated)]
        Self {
            name: value.name,
            time: None,
            height: i64::try_from(value.height).expect("height overflow"),
            info: value.info,
            upgraded_client_state: None,
        }
    }
}

impl Protobuf<Any> for Plan {}

impl TryFrom<Any> for Plan {
    type Error = UpgradeClientError;

    fn try_from(any: Any) -> Result<Self, Self::Error> {
<<<<<<< HEAD
        if any.type_url != TYPE_URL {
            return Err(UpgradeClientError::MismatchedTypeUrls {
                expected: TYPE_URL.to_string(),
                actual: any.type_url,
            });
        }

        let plan = Protobuf::<RawPlan>::decode_vec(&any.value).map_err(|e| {
            UpgradeClientError::FailedToDecodeRawUpgradePlan {
                description: e.to_string(),
=======
        match any.type_url.as_str() {
            TYPE_URL => {
                Ok(Protobuf::<RawPlan>::decode_vec(&any.value).map_err(DecodingError::Protobuf)?)
>>>>>>> 1cdd295e
            }
            _ => Err(DecodingError::MismatchedTypeUrls {
                expected: TYPE_URL.to_string(),
                actual: any.type_url,
            })?,
        }
    }
}

impl From<Plan> for Any {
    fn from(value: Plan) -> Self {
        Any {
            type_url: TYPE_URL.to_string(),
            value: Protobuf::<RawPlan>::encode_vec(value),
        }
    }
}<|MERGE_RESOLUTION|>--- conflicted
+++ resolved
@@ -33,50 +33,29 @@
 
     fn try_from(raw: RawPlan) -> Result<Self, Self::Error> {
         if raw.name.is_empty() {
-<<<<<<< HEAD
-            return Err(UpgradeClientError::InvalidUpgradePlan {
-                description: "name field cannot be empty".to_string(),
-=======
             return Err(DecodingError::InvalidRawData {
                 description: "upgrade plan name cannot be empty".to_string(),
->>>>>>> 1cdd295e
             });
         }
 
         #[allow(deprecated)]
         if raw.time.is_some() {
-<<<<<<< HEAD
-            return Err(UpgradeClientError::InvalidUpgradePlan {
-                description: "time field must be empty".to_string(),
-=======
             return Err(DecodingError::InvalidRawData {
                 description: "upgrade plan time must be empty".to_string(),
->>>>>>> 1cdd295e
             });
         }
 
         #[allow(deprecated)]
         if raw.upgraded_client_state.is_some() {
-<<<<<<< HEAD
-            return Err(UpgradeClientError::InvalidUpgradePlan {
-                description: "upgraded_client_state field must be empty".to_string(),
-=======
             return Err(DecodingError::InvalidRawData {
                 description: "upgrade plan `upgraded_client_state` field must be empty".to_string(),
->>>>>>> 1cdd295e
             });
         }
 
         Ok(Self {
             name: raw.name,
             height: u64::try_from(raw.height).map_err(|_| {
-<<<<<<< HEAD
-                UpgradeClientError::InvalidUpgradePlan {
-                    description: "height plan overflow".to_string(),
-                }
-=======
                 DecodingError::Identifier(IdentifierError::OverflowedRevisionNumber)
->>>>>>> 1cdd295e
             })?,
             info: raw.info,
         })
@@ -102,22 +81,9 @@
     type Error = UpgradeClientError;
 
     fn try_from(any: Any) -> Result<Self, Self::Error> {
-<<<<<<< HEAD
-        if any.type_url != TYPE_URL {
-            return Err(UpgradeClientError::MismatchedTypeUrls {
-                expected: TYPE_URL.to_string(),
-                actual: any.type_url,
-            });
-        }
-
-        let plan = Protobuf::<RawPlan>::decode_vec(&any.value).map_err(|e| {
-            UpgradeClientError::FailedToDecodeRawUpgradePlan {
-                description: e.to_string(),
-=======
         match any.type_url.as_str() {
             TYPE_URL => {
                 Ok(Protobuf::<RawPlan>::decode_vec(&any.value).map_err(DecodingError::Protobuf)?)
->>>>>>> 1cdd295e
             }
             _ => Err(DecodingError::MismatchedTypeUrls {
                 expected: TYPE_URL.to_string(),
