--- conflicted
+++ resolved
@@ -41,19 +41,8 @@
 
     fn try_from(raw: RawMsgRecoverClient) -> Result<Self, Self::Error> {
         Ok(MsgRecoverClient {
-<<<<<<< HEAD
-            subject_client_id: raw
-                .subject_client_id
-                .parse()
-                .map_err(ClientError::InvalidClientIdentifier)?,
-            substitute_client_id: raw
-                .substitute_client_id
-                .parse()
-                .map_err(ClientError::InvalidClientIdentifier)?,
-=======
             subject_client_id: raw.subject_client_id.parse()?,
             substitute_client_id: raw.substitute_client_id.parse()?,
->>>>>>> 1cdd295e
             signer: raw.signer.into(),
         })
     }
