--- conflicted
+++ resolved
@@ -38,18 +38,12 @@
     );
     let old_consensus_state = client_val_ctx
         .consensus_state(&old_client_cons_state_path)
-<<<<<<< HEAD
-        .map_err(|_| ClientError::MissingConsensusState {
-            client_id,
-            height: old_client_state.latest_height(),
-=======
         .map_err(|_| {
             HostError::missing_state(format!(
                 "missing consensus state for client {} at height {}",
                 client_id,
                 old_client_state.latest_height()
             ))
->>>>>>> 1cdd295e
         })?;
 
     // Validate the upgraded client state and consensus state and verify proofs against the root
