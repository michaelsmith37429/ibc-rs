use ibc_core_channel::handler::{
    acknowledgement_packet_execute, acknowledgement_packet_validate, chan_close_confirm_execute,
    chan_close_confirm_validate, chan_close_init_execute, chan_close_init_validate,
    chan_open_ack_execute, chan_open_ack_validate, chan_open_confirm_execute,
    chan_open_confirm_validate, chan_open_init_execute, chan_open_init_validate,
    chan_open_try_execute, chan_open_try_validate, recv_packet_execute, recv_packet_validate,
    timeout_packet_execute, timeout_packet_validate, TimeoutMsgType,
};
use ibc_core_channel::types::msgs::{
    channel_msg_to_port_id, packet_msg_to_port_id, ChannelMsg, PacketMsg,
};
use ibc_core_client::context::{ClientExecutionContext, ClientValidationContext};
use ibc_core_client::handler::{create_client, update_client, upgrade_client};
use ibc_core_client::types::error::ClientError;
use ibc_core_client::types::msgs::{ClientMsg, MsgUpdateOrMisbehaviour};
use ibc_core_connection::handler::{
    conn_open_ack, conn_open_confirm, conn_open_init, conn_open_try,
};
use ibc_core_connection::types::msgs::ConnectionMsg;
use ibc_core_handler_types::error::HandlerError;
use ibc_core_handler_types::msgs::MsgEnvelope;
use ibc_core_host::types::error::HostError;
use ibc_core_host::{ExecutionContext, ValidationContext};
use ibc_core_router::router::Router;
use ibc_core_router::types::error::RouterError;
use ibc_primitives::prelude::*;
use ibc_primitives::proto::Any;

/// Entrypoint which performs both validation and message execution
pub fn dispatch<Ctx>(
    ctx: &mut Ctx,
    router: &mut impl Router,
    msg: MsgEnvelope,
) -> Result<(), HandlerError>
where
    Ctx: ExecutionContext,
    <<Ctx::V as ClientValidationContext>::ClientStateRef as TryFrom<Any>>::Error: Into<ClientError>,
    <<Ctx::E as ClientExecutionContext>::ClientStateMut as TryFrom<Any>>::Error: Into<ClientError>,
    <Ctx::HostClientState as TryFrom<Any>>::Error: Into<ClientError>,
{
    validate(ctx, router, msg.clone())?;
    execute(ctx, router, msg)
}

/// Entrypoint which only performs message validation
///
/// If a transaction contains `n` messages `m_1` ... `m_n`, then
/// they MUST be processed as follows:
///     validate(m_1), execute(m_1), ..., validate(m_n), execute(m_n)
/// That is, the state transition of message `i` must be applied before
/// message `i+1` is validated. This is equivalent to calling
/// `dispatch()` on each successively.
pub fn validate<Ctx>(ctx: &Ctx, router: &impl Router, msg: MsgEnvelope) -> Result<(), HandlerError>
where
    Ctx: ValidationContext,
    <<Ctx::V as ClientValidationContext>::ClientStateRef as TryFrom<Any>>::Error: Into<ClientError>,
    <Ctx::HostClientState as TryFrom<Any>>::Error: Into<ClientError>,
{
    match msg {
        MsgEnvelope::Client(msg) => match msg {
            ClientMsg::CreateClient(msg) => create_client::validate(ctx, msg),
            ClientMsg::UpdateClient(msg) => {
                update_client::validate(ctx, MsgUpdateOrMisbehaviour::UpdateClient(msg))
            }
            ClientMsg::Misbehaviour(msg) => {
                update_client::validate(ctx, MsgUpdateOrMisbehaviour::Misbehaviour(msg))
            }
            ClientMsg::UpgradeClient(msg) => upgrade_client::validate(ctx, msg),
            ClientMsg::RecoverClient(_msg) => {
                // Recover client messages are not dispatched by ibc-rs as they can only be
                // authorized via a passing governance proposal
                Ok(())
            }
        },
        MsgEnvelope::Connection(msg) => match msg {
            ConnectionMsg::OpenInit(msg) => conn_open_init::validate(ctx, msg),
            ConnectionMsg::OpenTry(msg) => conn_open_try::validate(ctx, msg),
            ConnectionMsg::OpenAck(msg) => conn_open_ack::validate(ctx, msg),
            ConnectionMsg::OpenConfirm(msg) => conn_open_confirm::validate(ctx, &msg),
        },
        MsgEnvelope::Channel(msg) => {
            let port_id = channel_msg_to_port_id(&msg);
            let module_id = router
                .lookup_module(port_id)
<<<<<<< HEAD
                .ok_or(RouterError::UnknownPort(port_id.clone()))?;
=======
                .ok_or(HostError::missing_state(format!(
                    "failed to look up port {}",
                    port_id.clone()
                )))?;
>>>>>>> 1cdd295e
            let module = router
                .get_route(&module_id)
                .ok_or(RouterError::MissingModule)?;

            match msg {
                ChannelMsg::OpenInit(msg) => chan_open_init_validate(ctx, module, msg),
                ChannelMsg::OpenTry(msg) => chan_open_try_validate(ctx, module, msg),
                ChannelMsg::OpenAck(msg) => chan_open_ack_validate(ctx, module, msg),
                ChannelMsg::OpenConfirm(msg) => chan_open_confirm_validate(ctx, module, msg),
                ChannelMsg::CloseInit(msg) => chan_close_init_validate(ctx, module, msg),
                ChannelMsg::CloseConfirm(msg) => chan_close_confirm_validate(ctx, module, msg),
            }
        }
        MsgEnvelope::Packet(msg) => {
            let port_id = packet_msg_to_port_id(&msg);
            let module_id = router
                .lookup_module(port_id)
<<<<<<< HEAD
                .ok_or(RouterError::UnknownPort(port_id.clone()))?;
=======
                .ok_or(HostError::missing_state(format!(
                    "failed to look up port {}",
                    port_id.clone()
                )))?;
>>>>>>> 1cdd295e
            let module = router
                .get_route(&module_id)
                .ok_or(RouterError::MissingModule)?;

            match msg {
                PacketMsg::Recv(msg) => recv_packet_validate(ctx, msg),
                PacketMsg::Ack(msg) => acknowledgement_packet_validate(ctx, module, msg),
                PacketMsg::Timeout(msg) => {
                    timeout_packet_validate(ctx, module, TimeoutMsgType::Timeout(msg))
                }
                PacketMsg::TimeoutOnClose(msg) => {
                    timeout_packet_validate(ctx, module, TimeoutMsgType::TimeoutOnClose(msg))
                }
            }
        }
    }
}

/// Entrypoint which only performs message execution
pub fn execute<Ctx>(
    ctx: &mut Ctx,
    router: &mut impl Router,
    msg: MsgEnvelope,
) -> Result<(), HandlerError>
where
    Ctx: ExecutionContext,
    <<Ctx::E as ClientExecutionContext>::ClientStateMut as TryFrom<Any>>::Error: Into<ClientError>,
{
    match msg {
        MsgEnvelope::Client(msg) => match msg {
            ClientMsg::CreateClient(msg) => create_client::execute(ctx, msg),
            ClientMsg::UpdateClient(msg) => {
                update_client::execute(ctx, MsgUpdateOrMisbehaviour::UpdateClient(msg))
            }
            ClientMsg::Misbehaviour(msg) => {
                update_client::execute(ctx, MsgUpdateOrMisbehaviour::Misbehaviour(msg))
            }
            ClientMsg::UpgradeClient(msg) => upgrade_client::execute(ctx, msg),
            ClientMsg::RecoverClient(_msg) => {
                // Recover client messages are not dispatched by ibc-rs as they can only be
                // authorized via a passing governance proposal
                Ok(())
            }
        },
        MsgEnvelope::Connection(msg) => match msg {
            ConnectionMsg::OpenInit(msg) => conn_open_init::execute(ctx, msg),
            ConnectionMsg::OpenTry(msg) => conn_open_try::execute(ctx, msg),
            ConnectionMsg::OpenAck(msg) => conn_open_ack::execute(ctx, msg),
            ConnectionMsg::OpenConfirm(msg) => conn_open_confirm::execute(ctx, &msg),
        },
        MsgEnvelope::Channel(msg) => {
            let port_id = channel_msg_to_port_id(&msg);
            let module_id = router
                .lookup_module(port_id)
<<<<<<< HEAD
                .ok_or(RouterError::UnknownPort(port_id.clone()))?;
=======
                .ok_or(HostError::missing_state(format!(
                    "failed to look up port {}",
                    port_id.clone()
                )))?;
>>>>>>> 1cdd295e
            let module = router
                .get_route_mut(&module_id)
                .ok_or(RouterError::MissingModule)?;

            match msg {
                ChannelMsg::OpenInit(msg) => chan_open_init_execute(ctx, module, msg),
                ChannelMsg::OpenTry(msg) => chan_open_try_execute(ctx, module, msg),
                ChannelMsg::OpenAck(msg) => chan_open_ack_execute(ctx, module, msg),
                ChannelMsg::OpenConfirm(msg) => chan_open_confirm_execute(ctx, module, msg),
                ChannelMsg::CloseInit(msg) => chan_close_init_execute(ctx, module, msg),
                ChannelMsg::CloseConfirm(msg) => chan_close_confirm_execute(ctx, module, msg),
            }
        }
        MsgEnvelope::Packet(msg) => {
            let port_id = packet_msg_to_port_id(&msg);
            let module_id = router
                .lookup_module(port_id)
<<<<<<< HEAD
                .ok_or(RouterError::UnknownPort(port_id.clone()))?;
=======
                .ok_or(HostError::missing_state(format!(
                    "failed to look up port {}",
                    port_id.clone()
                )))?;
>>>>>>> 1cdd295e
            let module = router
                .get_route_mut(&module_id)
                .ok_or(RouterError::MissingModule)?;

            match msg {
                PacketMsg::Recv(msg) => recv_packet_execute(ctx, module, msg),
                PacketMsg::Ack(msg) => acknowledgement_packet_execute(ctx, module, msg),
                PacketMsg::Timeout(msg) => {
                    timeout_packet_execute(ctx, module, TimeoutMsgType::Timeout(msg))
                }
                PacketMsg::TimeoutOnClose(msg) => {
                    timeout_packet_execute(ctx, module, TimeoutMsgType::TimeoutOnClose(msg))
                }
            }
        }
    }
}<|MERGE_RESOLUTION|>--- conflicted
+++ resolved
@@ -82,14 +82,10 @@
             let port_id = channel_msg_to_port_id(&msg);
             let module_id = router
                 .lookup_module(port_id)
-<<<<<<< HEAD
-                .ok_or(RouterError::UnknownPort(port_id.clone()))?;
-=======
-                .ok_or(HostError::missing_state(format!(
-                    "failed to look up port {}",
-                    port_id.clone()
-                )))?;
->>>>>>> 1cdd295e
+                .ok_or(HostError::missing_state(format!(
+                    "failed to look up port {}",
+                    port_id.clone()
+                )))?;
             let module = router
                 .get_route(&module_id)
                 .ok_or(RouterError::MissingModule)?;
@@ -107,14 +103,10 @@
             let port_id = packet_msg_to_port_id(&msg);
             let module_id = router
                 .lookup_module(port_id)
-<<<<<<< HEAD
-                .ok_or(RouterError::UnknownPort(port_id.clone()))?;
-=======
-                .ok_or(HostError::missing_state(format!(
-                    "failed to look up port {}",
-                    port_id.clone()
-                )))?;
->>>>>>> 1cdd295e
+                .ok_or(HostError::missing_state(format!(
+                    "failed to look up port {}",
+                    port_id.clone()
+                )))?;
             let module = router
                 .get_route(&module_id)
                 .ok_or(RouterError::MissingModule)?;
@@ -169,14 +161,10 @@
             let port_id = channel_msg_to_port_id(&msg);
             let module_id = router
                 .lookup_module(port_id)
-<<<<<<< HEAD
-                .ok_or(RouterError::UnknownPort(port_id.clone()))?;
-=======
-                .ok_or(HostError::missing_state(format!(
-                    "failed to look up port {}",
-                    port_id.clone()
-                )))?;
->>>>>>> 1cdd295e
+                .ok_or(HostError::missing_state(format!(
+                    "failed to look up port {}",
+                    port_id.clone()
+                )))?;
             let module = router
                 .get_route_mut(&module_id)
                 .ok_or(RouterError::MissingModule)?;
@@ -194,14 +182,10 @@
             let port_id = packet_msg_to_port_id(&msg);
             let module_id = router
                 .lookup_module(port_id)
-<<<<<<< HEAD
-                .ok_or(RouterError::UnknownPort(port_id.clone()))?;
-=======
-                .ok_or(HostError::missing_state(format!(
-                    "failed to look up port {}",
-                    port_id.clone()
-                )))?;
->>>>>>> 1cdd295e
+                .ok_or(HostError::missing_state(format!(
+                    "failed to look up port {}",
+                    port_id.clone()
+                )))?;
             let module = router
                 .get_route_mut(&module_id)
                 .ok_or(RouterError::MissingModule)?;
