--- conflicted
+++ resolved
@@ -45,38 +45,6 @@
             // ICS2 messages
             CREATE_CLIENT_TYPE_URL => {
                 // Pop out the message and then wrap it in the corresponding type.
-<<<<<<< HEAD
-                let domain_msg = MsgCreateClient::decode_vec(&any_msg.value).map_err(|e| {
-                    RouterError::MalformedMessageBytes {
-                        description: e.to_string(),
-                    }
-                })?;
-                Ok(MsgEnvelope::Client(ClientMsg::CreateClient(domain_msg)))
-            }
-            UPDATE_CLIENT_TYPE_URL => {
-                let domain_msg = MsgUpdateClient::decode_vec(&any_msg.value).map_err(|e| {
-                    RouterError::MalformedMessageBytes {
-                        description: e.to_string(),
-                    }
-                })?;
-                Ok(MsgEnvelope::Client(ClientMsg::UpdateClient(domain_msg)))
-            }
-            UPGRADE_CLIENT_TYPE_URL => {
-                let domain_msg = MsgUpgradeClient::decode_vec(&any_msg.value).map_err(|e| {
-                    RouterError::MalformedMessageBytes {
-                        description: e.to_string(),
-                    }
-                })?;
-                Ok(MsgEnvelope::Client(ClientMsg::UpgradeClient(domain_msg)))
-            }
-            SUBMIT_MISBEHAVIOUR_TYPE_URL => {
-                let domain_msg =
-                    MsgSubmitMisbehaviour::decode_vec(&any_msg.value).map_err(|e| {
-                        RouterError::MalformedMessageBytes {
-                            description: e.to_string(),
-                        }
-                    })?;
-=======
                 let domain_msg = MsgCreateClient::decode_vec(&any_msg.value)?;
                 Ok(MsgEnvelope::Client(ClientMsg::CreateClient(domain_msg)))
             }
@@ -90,45 +58,11 @@
             }
             SUBMIT_MISBEHAVIOUR_TYPE_URL => {
                 let domain_msg = MsgSubmitMisbehaviour::decode_vec(&any_msg.value)?;
->>>>>>> 1cdd295e
                 Ok(MsgEnvelope::Client(ClientMsg::Misbehaviour(domain_msg)))
             }
 
             // ICS03
             CONN_OPEN_INIT_TYPE_URL => {
-<<<<<<< HEAD
-                let domain_msg =
-                    MsgConnectionOpenInit::decode_vec(&any_msg.value).map_err(|e| {
-                        RouterError::MalformedMessageBytes {
-                            description: e.to_string(),
-                        }
-                    })?;
-                Ok(MsgEnvelope::Connection(ConnectionMsg::OpenInit(domain_msg)))
-            }
-            CONN_OPEN_TRY_TYPE_URL => {
-                let domain_msg = MsgConnectionOpenTry::decode_vec(&any_msg.value).map_err(|e| {
-                    RouterError::MalformedMessageBytes {
-                        description: e.to_string(),
-                    }
-                })?;
-                Ok(MsgEnvelope::Connection(ConnectionMsg::OpenTry(domain_msg)))
-            }
-            CONN_OPEN_ACK_TYPE_URL => {
-                let domain_msg = MsgConnectionOpenAck::decode_vec(&any_msg.value).map_err(|e| {
-                    RouterError::MalformedMessageBytes {
-                        description: e.to_string(),
-                    }
-                })?;
-                Ok(MsgEnvelope::Connection(ConnectionMsg::OpenAck(domain_msg)))
-            }
-            CONN_OPEN_CONFIRM_TYPE_URL => {
-                let domain_msg =
-                    MsgConnectionOpenConfirm::decode_vec(&any_msg.value).map_err(|e| {
-                        RouterError::MalformedMessageBytes {
-                            description: e.to_string(),
-                        }
-                    })?;
-=======
                 let domain_msg = MsgConnectionOpenInit::decode_vec(&any_msg.value)?;
                 Ok(MsgEnvelope::Connection(ConnectionMsg::OpenInit(domain_msg)))
             }
@@ -142,7 +76,6 @@
             }
             CONN_OPEN_CONFIRM_TYPE_URL => {
                 let domain_msg = MsgConnectionOpenConfirm::decode_vec(&any_msg.value)?;
->>>>>>> 1cdd295e
                 Ok(MsgEnvelope::Connection(ConnectionMsg::OpenConfirm(
                     domain_msg,
                 )))
@@ -150,55 +83,6 @@
 
             // ICS04 channel messages
             CHAN_OPEN_INIT_TYPE_URL => {
-<<<<<<< HEAD
-                let domain_msg = MsgChannelOpenInit::decode_vec(&any_msg.value).map_err(|e| {
-                    RouterError::MalformedMessageBytes {
-                        description: e.to_string(),
-                    }
-                })?;
-                Ok(MsgEnvelope::Channel(ChannelMsg::OpenInit(domain_msg)))
-            }
-            CHAN_OPEN_TRY_TYPE_URL => {
-                let domain_msg = MsgChannelOpenTry::decode_vec(&any_msg.value).map_err(|e| {
-                    RouterError::MalformedMessageBytes {
-                        description: e.to_string(),
-                    }
-                })?;
-                Ok(MsgEnvelope::Channel(ChannelMsg::OpenTry(domain_msg)))
-            }
-            CHAN_OPEN_ACK_TYPE_URL => {
-                let domain_msg = MsgChannelOpenAck::decode_vec(&any_msg.value).map_err(|e| {
-                    RouterError::MalformedMessageBytes {
-                        description: e.to_string(),
-                    }
-                })?;
-                Ok(MsgEnvelope::Channel(ChannelMsg::OpenAck(domain_msg)))
-            }
-            CHAN_OPEN_CONFIRM_TYPE_URL => {
-                let domain_msg =
-                    MsgChannelOpenConfirm::decode_vec(&any_msg.value).map_err(|e| {
-                        RouterError::MalformedMessageBytes {
-                            description: e.to_string(),
-                        }
-                    })?;
-                Ok(MsgEnvelope::Channel(ChannelMsg::OpenConfirm(domain_msg)))
-            }
-            CHAN_CLOSE_INIT_TYPE_URL => {
-                let domain_msg = MsgChannelCloseInit::decode_vec(&any_msg.value).map_err(|e| {
-                    RouterError::MalformedMessageBytes {
-                        description: e.to_string(),
-                    }
-                })?;
-                Ok(MsgEnvelope::Channel(ChannelMsg::CloseInit(domain_msg)))
-            }
-            CHAN_CLOSE_CONFIRM_TYPE_URL => {
-                let domain_msg =
-                    MsgChannelCloseConfirm::decode_vec(&any_msg.value).map_err(|e| {
-                        RouterError::MalformedMessageBytes {
-                            description: e.to_string(),
-                        }
-                    })?;
-=======
                 let domain_msg = MsgChannelOpenInit::decode_vec(&any_msg.value)?;
                 Ok(MsgEnvelope::Channel(ChannelMsg::OpenInit(domain_msg)))
             }
@@ -220,45 +104,10 @@
             }
             CHAN_CLOSE_CONFIRM_TYPE_URL => {
                 let domain_msg = MsgChannelCloseConfirm::decode_vec(&any_msg.value)?;
->>>>>>> 1cdd295e
                 Ok(MsgEnvelope::Channel(ChannelMsg::CloseConfirm(domain_msg)))
             }
             // ICS04 packet messages
             RECV_PACKET_TYPE_URL => {
-<<<<<<< HEAD
-                let domain_msg = MsgRecvPacket::decode_vec(&any_msg.value).map_err(|e| {
-                    RouterError::MalformedMessageBytes {
-                        description: e.to_string(),
-                    }
-                })?;
-                Ok(MsgEnvelope::Packet(PacketMsg::Recv(domain_msg)))
-            }
-            ACKNOWLEDGEMENT_TYPE_URL => {
-                let domain_msg = MsgAcknowledgement::decode_vec(&any_msg.value).map_err(|e| {
-                    RouterError::MalformedMessageBytes {
-                        description: e.to_string(),
-                    }
-                })?;
-                Ok(MsgEnvelope::Packet(PacketMsg::Ack(domain_msg)))
-            }
-            TIMEOUT_TYPE_URL => {
-                let domain_msg = MsgTimeout::decode_vec(&any_msg.value).map_err(|e| {
-                    RouterError::MalformedMessageBytes {
-                        description: e.to_string(),
-                    }
-                })?;
-                Ok(MsgEnvelope::Packet(PacketMsg::Timeout(domain_msg)))
-            }
-            TIMEOUT_ON_CLOSE_TYPE_URL => {
-                let domain_msg = MsgTimeoutOnClose::decode_vec(&any_msg.value).map_err(|e| {
-                    RouterError::MalformedMessageBytes {
-                        description: e.to_string(),
-                    }
-                })?;
-                Ok(MsgEnvelope::Packet(PacketMsg::TimeoutOnClose(domain_msg)))
-            }
-            _ => Err(RouterError::UnknownMessageTypeUrl(any_msg.type_url)),
-=======
                 let domain_msg = MsgRecvPacket::decode_vec(&any_msg.value)?;
                 Ok(MsgEnvelope::Packet(PacketMsg::Recv(domain_msg)))
             }
@@ -276,7 +125,6 @@
             }
 
             _ => Err(DecodingError::UnknownTypeUrl(any_msg.type_url))?,
->>>>>>> 1cdd295e
         }
     }
 }