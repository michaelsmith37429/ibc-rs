use ibc_core_client::context::ClientValidationContext;
use ibc_core_client::types::Height;
use ibc_core_connection_types::error::ConnectionError;
use ibc_core_connection_types::ConnectionEnd;
use ibc_core_handler_types::error::HandlerError;
use ibc_core_host::ValidationContext;

pub fn verify_conn_delay_passed<Ctx>(
    ctx: &Ctx,
    packet_proof_height: Height,
    connection_end: &ConnectionEnd,
) -> Result<(), HandlerError>
where
    Ctx: ValidationContext,
{
    // Fetch the current host chain time and height.
    let current_host_time = ctx.host_timestamp()?;
    let current_host_height = ctx.host_height()?;

    // Fetch the latest time and height that the counterparty client was updated on the host chain.
    let client_id = connection_end.client_id();
    let last_client_update = ctx
        .get_client_validation_context()
        .client_update_meta(client_id, &packet_proof_height)?;

    // Fetch the connection delay time and height periods.
    let conn_delay_time_period = connection_end.delay_period();
    let conn_delay_height_period = ctx.block_delay(&conn_delay_time_period);

    // Verify that the current host chain time is later than the last client update time
    let earliest_valid_time = (last_client_update.0 + conn_delay_time_period)
        .map_err(ConnectionError::OverflowedTimestamp)?;
    if current_host_time < earliest_valid_time {
<<<<<<< HEAD
        return Err(ContextError::ConnectionError(
=======
        return Err(HandlerError::Connection(
>>>>>>> 1cdd295e
            ConnectionError::InsufficientTimeElapsed {
                current_host_time,
                earliest_valid_time,
            },
        ));
    }

    // Verify that the current host chain height is later than the last client update height
    let earliest_valid_height = last_client_update.1.add(conn_delay_height_period);
    if current_host_height < earliest_valid_height {
<<<<<<< HEAD
        return Err(ContextError::ConnectionError(
=======
        return Err(HandlerError::Connection(
>>>>>>> 1cdd295e
            ConnectionError::InsufficientBlocksElapsed {
                current_host_height,
                earliest_valid_height,
            },
        ));
    };

    Ok(())
}<|MERGE_RESOLUTION|>--- conflicted
+++ resolved
@@ -31,11 +31,7 @@
     let earliest_valid_time = (last_client_update.0 + conn_delay_time_period)
         .map_err(ConnectionError::OverflowedTimestamp)?;
     if current_host_time < earliest_valid_time {
-<<<<<<< HEAD
-        return Err(ContextError::ConnectionError(
-=======
         return Err(HandlerError::Connection(
->>>>>>> 1cdd295e
             ConnectionError::InsufficientTimeElapsed {
                 current_host_time,
                 earliest_valid_time,
@@ -46,11 +42,7 @@
     // Verify that the current host chain height is later than the last client update height
     let earliest_valid_height = last_client_update.1.add(conn_delay_height_period);
     if current_host_height < earliest_valid_height {
-<<<<<<< HEAD
-        return Err(ContextError::ConnectionError(
-=======
         return Err(HandlerError::Connection(
->>>>>>> 1cdd295e
             ConnectionError::InsufficientBlocksElapsed {
                 current_host_height,
                 earliest_valid_height,
