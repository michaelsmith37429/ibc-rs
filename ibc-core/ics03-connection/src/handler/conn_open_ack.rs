--- conflicted
+++ resolved
@@ -15,13 +15,9 @@
 use ibc_primitives::proto::{Any, Protobuf};
 use ibc_primitives::ToVec;
 
-<<<<<<< HEAD
+use crate::handler::unpack_host_client_state;
+
 pub fn validate<Ctx>(ctx_a: &Ctx, msg: MsgConnectionOpenAck) -> Result<(), Ctx::Error>
-=======
-use crate::handler::unpack_host_client_state;
-
-pub fn validate<Ctx>(ctx_a: &Ctx, msg: MsgConnectionOpenAck) -> Result<(), ContextError>
->>>>>>> ea662dcd
 where
     Ctx: ValidationContext,
     Ctx::Error: From<ClientError> + From<ProtocolError>,
