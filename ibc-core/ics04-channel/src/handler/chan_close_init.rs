//! Protocol logic specific to ICS4 messages of type `MsgChannelCloseInit`.
use ibc_core_channel_types::channel::State;
use ibc_core_channel_types::error::ChannelError;
use ibc_core_channel_types::events::CloseInit;
use ibc_core_channel_types::msgs::MsgChannelCloseInit;
use ibc_core_client::context::prelude::*;
use ibc_core_connection::types::State as ConnectionState;
use ibc_core_handler_types::error::HandlerError;
use ibc_core_handler_types::events::{IbcEvent, MessageEvent};
use ibc_core_host::types::path::ChannelEndPath;
use ibc_core_host::{ExecutionContext, ValidationContext};
use ibc_core_router::module::Module;
use ibc_primitives::prelude::*;

pub fn chan_close_init_validate<ValCtx>(
    ctx_a: &ValCtx,
    module: &dyn Module,
    msg: MsgChannelCloseInit,
) -> Result<(), HandlerError>
where
    ValCtx: ValidationContext,
{
    validate(ctx_a, &msg)?;

    module.on_chan_close_init_validate(&msg.port_id_on_a, &msg.chan_id_on_a)?;

    Ok(())
}

pub fn chan_close_init_execute<ExecCtx>(
    ctx_a: &mut ExecCtx,
    module: &mut dyn Module,
    msg: MsgChannelCloseInit,
) -> Result<(), HandlerError>
where
    ExecCtx: ExecutionContext,
{
    let extras = module.on_chan_close_init_execute(&msg.port_id_on_a, &msg.chan_id_on_a)?;
    let chan_end_path_on_a = ChannelEndPath::new(&msg.port_id_on_a, &msg.chan_id_on_a);
    let chan_end_on_a = ctx_a.channel_end(&chan_end_path_on_a)?;

    // state changes
    {
        let chan_end_on_a = {
            let mut chan_end_on_a = chan_end_on_a.clone();
            chan_end_on_a.set_state(State::Closed);
            chan_end_on_a
        };

        ctx_a.store_channel(&chan_end_path_on_a, chan_end_on_a)?;
    }

    // emit events and logs
    {
        ctx_a.log_message("success: channel close init".to_string())?;

        let core_event = {
            let port_id_on_b = chan_end_on_a.counterparty().port_id.clone();
<<<<<<< HEAD
            let chan_id_on_b = chan_end_on_a.counterparty().channel_id.clone().ok_or(
                ContextError::ChannelError(ChannelError::MissingCounterparty),
            )?;
=======
            let chan_id_on_b = chan_end_on_a
                .counterparty()
                .channel_id
                .clone()
                .ok_or(HandlerError::Channel(ChannelError::MissingCounterparty))?;
>>>>>>> 1cdd295e
            let conn_id_on_a = chan_end_on_a.connection_hops[0].clone();

            IbcEvent::CloseInitChannel(CloseInit::new(
                msg.port_id_on_a.clone(),
                msg.chan_id_on_a.clone(),
                port_id_on_b,
                chan_id_on_b,
                conn_id_on_a,
            ))
        };
        ctx_a.emit_ibc_event(IbcEvent::Message(MessageEvent::Channel))?;
        ctx_a.emit_ibc_event(core_event)?;

        for module_event in extras.events {
            ctx_a.emit_ibc_event(IbcEvent::Module(module_event))?;
        }

        for log_message in extras.log {
            ctx_a.log_message(log_message)?;
        }
    }

    Ok(())
}

fn validate<Ctx>(ctx_a: &Ctx, msg: &MsgChannelCloseInit) -> Result<(), HandlerError>
where
    Ctx: ValidationContext,
{
    ctx_a.validate_message_signer(&msg.signer)?;

    let chan_end_path_on_a = ChannelEndPath::new(&msg.port_id_on_a, &msg.chan_id_on_a);
    let chan_end_on_a = ctx_a.channel_end(&chan_end_path_on_a)?;

    // Validate that the channel end is in a state where it can be closed.
    chan_end_on_a.verify_not_closed()?;

    // An OPEN IBC connection running on the local (host) chain should exist.
    chan_end_on_a.verify_connection_hops_length()?;

    let conn_end_on_a = ctx_a.connection_end(&chan_end_on_a.connection_hops()[0])?;

    conn_end_on_a.verify_state_matches(&ConnectionState::Open)?;

    let client_id_on_a = conn_end_on_a.client_id();

    let client_val_ctx_a = ctx_a.get_client_validation_context();

    let client_state_of_b_on_a = client_val_ctx_a.client_state(client_id_on_a)?;
    client_state_of_b_on_a
        .status(ctx_a.get_client_validation_context(), client_id_on_a)?
        .verify_is_active()?;

    Ok(())
}<|MERGE_RESOLUTION|>--- conflicted
+++ resolved
@@ -56,17 +56,11 @@
 
         let core_event = {
             let port_id_on_b = chan_end_on_a.counterparty().port_id.clone();
-<<<<<<< HEAD
-            let chan_id_on_b = chan_end_on_a.counterparty().channel_id.clone().ok_or(
-                ContextError::ChannelError(ChannelError::MissingCounterparty),
-            )?;
-=======
             let chan_id_on_b = chan_end_on_a
                 .counterparty()
                 .channel_id
                 .clone()
                 .ok_or(HandlerError::Channel(ChannelError::MissingCounterparty))?;
->>>>>>> 1cdd295e
             let conn_id_on_a = chan_end_on_a.connection_hops[0].clone();
 
             IbcEvent::CloseInitChannel(CloseInit::new(
