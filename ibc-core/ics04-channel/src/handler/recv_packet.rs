--- conflicted
+++ resolved
@@ -244,26 +244,11 @@
             }
         }
         Order::Unordered => {
-<<<<<<< HEAD
-            let receipt_path_on_b = ReceiptPath::new(
-                &msg.packet.port_id_on_a,
-                &msg.packet.chan_id_on_a,
-                msg.packet.seq_on_a,
-            );
-            let packet_rec = ctx_b.get_packet_receipt(&receipt_path_on_b);
-            match packet_rec {
-                Ok(_receipt) => {}
-                Err(ContextError::PacketError(PacketError::MissingPacketReceipt(sequence)))
-                    if sequence == msg.packet.seq_on_a => {}
-                Err(e) => return Err(e),
-            }
-=======
             // Note: We don't check for the packet receipt here because another
             // relayer may have already relayed the packet. If that's the case,
             // we want to avoid failing the transaction and consuming
             // unnecessary fees.
 
->>>>>>> 1cdd295e
             // Case where the recvPacket is successful and an
             // acknowledgement will be written (not a no-op)
             validate_write_acknowledgement(ctx_b, msg)?;
