//! Defines acknowledgment types used by various IBC messages and applications.

use core::fmt::{Display, Error as FmtError, Formatter};

use derive_more::Into;
use ibc_core_host_types::error::DecodingError;
use ibc_primitives::prelude::*;

use super::error::PacketError;

/// A generic Acknowledgement type that modules may interpret as they like.
///
/// NOTE: An acknowledgement cannot be empty.
#[cfg_attr(
    feature = "parity-scale-codec",
    derive(
        parity_scale_codec::Encode,
        parity_scale_codec::Decode,
        scale_info::TypeInfo
    )
)]
#[cfg_attr(
    feature = "borsh",
    derive(borsh::BorshSerialize, borsh::BorshDeserialize)
)]
#[cfg_attr(feature = "serde", derive(serde::Serialize, serde::Deserialize))]
#[cfg_attr(feature = "schema", derive(schemars::JsonSchema))]
#[derive(Clone, Debug, PartialEq, Eq, Into)]
pub struct Acknowledgement(Vec<u8>);

impl Acknowledgement {
    // Returns the data as a slice of bytes.
    pub fn as_bytes(&self) -> &[u8] {
        self.0.as_slice()
    }
}

impl AsRef<[u8]> for Acknowledgement {
    fn as_ref(&self) -> &[u8] {
        self.0.as_slice()
    }
}

impl TryFrom<Vec<u8>> for Acknowledgement {
    type Error = PacketError;

    fn try_from(bytes: Vec<u8>) -> Result<Self, Self::Error> {
        if bytes.is_empty() {
<<<<<<< HEAD
            Err(PacketError::EmptyAcknowledgment)
=======
            Err(DecodingError::MissingRawData {
                description: "acknowledgment not set".to_string(),
            })?
>>>>>>> 1cdd295e
        } else {
            Ok(Self(bytes))
        }
    }
}

/// Defines a convenience type for IBC applications to construct an
/// [`Acknowledgement`] based on the
/// success or failure of processing a received packet.
#[cfg_attr(feature = "serde", derive(serde::Serialize, serde::Deserialize))]
#[derive(Clone, Debug, PartialEq, Eq)]
pub enum AcknowledgementStatus {
    /// Successful Acknowledgement
    /// e.g. `{"result":"AQ=="}`
    #[cfg_attr(feature = "serde", serde(rename = "result"))]
    Success(StatusValue),
    /// Error Acknowledgement
    /// e.g. `{"error":"cannot unmarshal ICS-20 transfer packet data"}`
    #[cfg_attr(feature = "serde", serde(rename = "error"))]
    Error(StatusValue),
}

/// A wrapper type that guards variants of
/// [`AcknowledgementStatus`]
/// against being constructed with an empty value.
#[cfg_attr(feature = "serde", derive(serde::Serialize, serde::Deserialize))]
#[derive(Clone, Debug, PartialEq, Eq)]
pub struct StatusValue(String);

impl StatusValue {
    /// Constructs a new instance of `StatusValue` if the given value is not empty.
    pub fn new(value: impl ToString) -> Result<Self, PacketError> {
        let value = value.to_string();

        if value.is_empty() {
            return Err(PacketError::EmptyAcknowledgmentStatus);
        }

        Ok(Self(value))
    }
}

impl Display for StatusValue {
    fn fmt(&self, f: &mut Formatter<'_>) -> Result<(), FmtError> {
        write!(f, "{status_value}", status_value = self.0)
    }
}

impl AcknowledgementStatus {
    /// Creates a success acknowledgement status with the given value.
    pub fn success(value: StatusValue) -> Self {
        Self::Success(value)
    }

    /// Creates an error acknowledgement status with the given value.
    pub fn error(value: StatusValue) -> Self {
        Self::Error(value)
    }

    /// Returns true if the acknowledgement status is successful.
    pub fn is_successful(&self) -> bool {
        matches!(self, AcknowledgementStatus::Success(_))
    }
}

impl Display for AcknowledgementStatus {
    fn fmt(&self, f: &mut Formatter<'_>) -> Result<(), FmtError> {
        match self {
            AcknowledgementStatus::Success(v) | AcknowledgementStatus::Error(v) => write!(f, "{v}"),
        }
    }
}

/// Converts an acknowledgement result into a vector of bytes.
impl From<AcknowledgementStatus> for Vec<u8> {
    fn from(ack: AcknowledgementStatus) -> Self {
        // WARNING: Make sure all branches always return a non-empty vector.
        // Otherwise, the conversion to `Acknowledgement` will panic.
        match ack {
            AcknowledgementStatus::Success(v) => alloc::format!(r#"{{"result":"{v}"}}"#).into(),
            AcknowledgementStatus::Error(v) => alloc::format!(r#"{{"error":"{v}"}}"#).into(),
        }
    }
}

impl From<AcknowledgementStatus> for Acknowledgement {
    fn from(ack_status: AcknowledgementStatus) -> Self {
        let v: Vec<u8> = ack_status.into();

        v.try_into()
            .expect("token transfer internal error: ack is never supposed to be empty")
    }
}<|MERGE_RESOLUTION|>--- conflicted
+++ resolved
@@ -46,13 +46,9 @@
 
     fn try_from(bytes: Vec<u8>) -> Result<Self, Self::Error> {
         if bytes.is_empty() {
-<<<<<<< HEAD
-            Err(PacketError::EmptyAcknowledgment)
-=======
             Err(DecodingError::MissingRawData {
                 description: "acknowledgment not set".to_string(),
             })?
->>>>>>> 1cdd295e
         } else {
             Ok(Self(bytes))
         }
