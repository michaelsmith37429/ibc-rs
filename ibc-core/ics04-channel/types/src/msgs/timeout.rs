--- conflicted
+++ resolved
@@ -42,19 +42,6 @@
         Ok(MsgTimeout {
             packet: raw_msg
                 .packet
-<<<<<<< HEAD
-                .ok_or(PacketError::EmptyPacketData)?
-                .try_into()?,
-            next_seq_recv_on_b: Sequence::from(raw_msg.next_sequence_recv),
-            proof_unreceived_on_b: raw_msg
-                .proof_unreceived
-                .try_into()
-                .map_err(|_| PacketError::MissingProof)?,
-            proof_height_on_b: raw_msg
-                .proof_height
-                .and_then(|raw_height| raw_height.try_into().ok())
-                .ok_or(PacketError::MissingProofHeight)?,
-=======
                 .ok_or(DecodingError::MissingRawData {
                     description: "packet data not set".to_string(),
                 })?
@@ -71,7 +58,6 @@
                 .ok_or(DecodingError::MissingRawData {
                     description: "proof height not set".to_string(),
                 })?,
->>>>>>> 1cdd295e
             signer: raw_msg.signer.into(),
         })
     }
