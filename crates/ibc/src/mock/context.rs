//! Implementation of a global context mock. Used in testing handlers of all IBC modules.

use crate::clients::ics07_tendermint::TENDERMINT_CLIENT_TYPE;
use crate::core::context::HostContext;
use crate::core::ics05_port::error::PortError;
use crate::core::ics24_host::path::{
    AckPath, ChannelEndPath, ClientConnectionPath, ClientConsensusStatePath, ClientStatePath,
<<<<<<< HEAD
    ClientTypePath, CommitmentPath, ConnectionPath, PortPath, ReceiptPath, SeqAckPath, SeqRecvPath,
    SeqSendPath,
=======
    CommitmentPath, ConnectionPath, ReceiptPath, SeqAckPath, SeqRecvPath, SeqSendPath,
>>>>>>> 3e2566b3
};
use crate::prelude::*;

use alloc::collections::btree_map::BTreeMap;
use alloc::sync::Arc;
use core::cmp::min;
use core::fmt::Debug;
use core::ops::{Add, Sub};
use core::time::Duration;
use parking_lot::Mutex;

use ibc_proto::google::protobuf::Any;
use tracing::debug;

use crate::clients::ics07_tendermint::client_state::ClientState as TmClientState;
<<<<<<< HEAD
=======
use crate::core::events::IbcEvent;
>>>>>>> 3e2566b3
use crate::core::ics02_client::client_state::ClientState;
use crate::core::ics02_client::client_type::ClientType;
use crate::core::ics02_client::consensus_state::ConsensusState;
use crate::core::ics02_client::error::ClientError;
use crate::core::ics02_client::header::Header;
use crate::core::ics03_connection::connection::ConnectionEnd;
use crate::core::ics03_connection::error::ConnectionError;
use crate::core::ics04_channel::channel::ChannelEnd;
use crate::core::ics04_channel::commitment::{AcknowledgementCommitment, PacketCommitment};
use crate::core::ics04_channel::error::{ChannelError, PacketError};
use crate::core::ics04_channel::packet::{Receipt, Sequence};
use crate::core::ics23_commitment::commitment::CommitmentPrefix;
use crate::core::ics24_host::identifier::{ChainId, ChannelId, ClientId, ConnectionId, PortId};
<<<<<<< HEAD
use crate::core::ics26_routing::module::{Module, ModuleId};
use crate::core::ics26_routing::msgs::MsgEnvelope;
use crate::core::ics26_routing::router::{RouterMut, RouterRef};
use crate::core::{dispatch, ContextError, ExecutionContext, ValidationContext};
use crate::events::IbcEvent;
=======
use crate::core::router::Router;
use crate::core::router::{Module, ModuleId};
use crate::core::timestamp::Timestamp;
use crate::core::ContextError;
use crate::core::MsgEnvelope;
use crate::core::{dispatch, ExecutionContext, ValidationContext};
>>>>>>> 3e2566b3
use crate::mock::client_state::{
    client_type as mock_client_type, MockClientRecord, MockClientState,
};
use crate::mock::consensus_state::MockConsensusState;
use crate::mock::header::MockHeader;
use crate::mock::host::{HostBlock, HostType};
use crate::mock::ics18_relayer::context::RelayerContext;
use crate::mock::ics18_relayer::error::RelayerError;
use crate::signer::Signer;
use crate::Height;

use super::client_state::MOCK_CLIENT_TYPE;

pub const DEFAULT_BLOCK_TIME_SECS: u64 = 3;

/// A context implementing the dependencies necessary for testing any IBC module.
#[derive(Debug)]
pub struct MockContext {
    /// The type of host chain underlying this mock context.
    host_chain_type: HostType,

    /// Host chain identifier.
    host_chain_id: ChainId,

    /// Maximum size for the history of the host chain. Any block older than this is pruned.
    max_history_size: usize,

    /// The chain of blocks underlying this context. A vector of size up to `max_history_size`
    /// blocks, ascending order by their height (latest block is on the last position).
    history: Vec<HostBlock>,

    /// Average time duration between blocks
    block_time: Duration,

    /// An object that stores all IBC related data.
    pub ibc_store: Arc<Mutex<MockIbcStore>>,

    /// To implement ValidationContext Router
    router: IbcRouter,

    pub events: Vec<IbcEvent>,

    pub logs: Vec<String>,
}

/// Returns a MockContext with bare minimum initialization: no clients, no connections and no channels are
/// present, and the chain has Height(5). This should be used sparingly, mostly for testing the
/// creation of new domain objects.
impl Default for MockContext {
    fn default() -> Self {
        Self::new(
            ChainId::new("mockgaia".to_string(), 0),
            HostType::Mock,
            5,
            Height::new(0, 5).unwrap(),
        )
    }
}

/// A manual clone impl is provided because the tests are oblivious to the fact that the `ibc_store`
/// is a shared ptr.
impl Clone for MockContext {
    fn clone(&self) -> Self {
        let ibc_store = {
            let ibc_store = self.ibc_store.lock().clone();
            Arc::new(Mutex::new(ibc_store))
        };

        Self {
            host_chain_type: self.host_chain_type,
            host_chain_id: self.host_chain_id.clone(),
            max_history_size: self.max_history_size,
            history: self.history.clone(),
            block_time: self.block_time,
            ibc_store,
            router: self.router.clone(),
            events: self.events.clone(),
            logs: self.logs.clone(),
        }
    }
}

/// Implementation of internal interface for use in testing. The methods in this interface should
/// _not_ be accessible to any Ics handler.
impl MockContext {
    /// Creates a mock context. Parameter `max_history_size` determines how many blocks will
    /// the chain maintain in its history, which also determines the pruning window. Parameter
    /// `latest_height` determines the current height of the chain. This context
    /// has support to emulate two type of underlying chains: Mock or SyntheticTendermint.
    pub fn new(
        host_id: ChainId,
        host_type: HostType,
        max_history_size: usize,
        latest_height: Height,
    ) -> Self {
        assert_ne!(
            max_history_size, 0,
            "The chain must have a non-zero max_history_size"
        );

        assert_ne!(
            latest_height.revision_height(),
            0,
            "The chain must have a non-zero revision_height"
        );

        // Compute the number of blocks to store.
        let n = min(max_history_size as u64, latest_height.revision_height());

        assert_eq!(
            host_id.version(),
            latest_height.revision_number(),
            "The version in the chain identifier must match the version in the latest height"
        );

        let block_time = Duration::from_secs(DEFAULT_BLOCK_TIME_SECS);
        let next_block_timestamp = Timestamp::now().add(block_time).unwrap();
        let ibc_store = Arc::new(Mutex::new(MockIbcStore::default()));
        MockContext {
            host_chain_type: host_type,
            host_chain_id: host_id.clone(),
            max_history_size,
            history: (0..n)
                .rev()
                .map(|i| {
                    // generate blocks with timestamps -> N, N - BT, N - 2BT, ...
                    // where N = now(), BT = block_time
                    HostBlock::generate_block(
                        host_id.clone(),
                        host_type,
                        latest_height.sub(i).unwrap().revision_height(),
                        next_block_timestamp
                            .sub(Duration::from_secs(DEFAULT_BLOCK_TIME_SECS * (i + 1)))
                            .unwrap(),
                    )
                })
                .collect(),
            block_time,
            ibc_store: ibc_store.clone(),
            router: IbcRouter::new(ibc_store),
            events: Vec::new(),
            logs: Vec::new(),
        }
    }

    /// Associates a client record to this context.
    /// Given a client id and a height, registers a new client in the context and also associates
    /// to this client a mock client state and a mock consensus state for height `height`. The type
    /// of this client is implicitly assumed to be Mock.
    pub fn with_client(self, client_id: &ClientId, height: Height) -> Self {
        self.with_client_parametrized(client_id, height, Some(mock_client_type()), Some(height))
    }

    /// Similar to `with_client`, this function associates a client record to this context, but
    /// additionally permits to parametrize two details of the client. If `client_type` is None,
    /// then the client will have type Mock, otherwise the specified type. If
    /// `consensus_state_height` is None, then the client will be initialized with a consensus
    /// state matching the same height as the client state (`client_state_height`).
    pub fn with_client_parametrized(
        self,
        client_id: &ClientId,
        client_state_height: Height,
        client_type: Option<ClientType>,
        consensus_state_height: Option<Height>,
    ) -> Self {
        // NOTE: this is wrong; the client chain ID is supposed to represent
        // the chain ID of the counterparty chain. But at this point this is
        // too ingrained in our tests; `with_client()` is called everywhere,
        // which delegates to this.
        let client_chain_id = self.host_chain_id.clone();

        self.with_client_parametrized_with_chain_id(
            client_chain_id,
            client_id,
            client_state_height,
            client_type,
            consensus_state_height,
        )
    }

    pub fn with_client_parametrized_with_chain_id(
        self,
        client_chain_id: ChainId,
        client_id: &ClientId,
        client_state_height: Height,
        client_type: Option<ClientType>,
        consensus_state_height: Option<Height>,
    ) -> Self {
        let cs_height = consensus_state_height.unwrap_or(client_state_height);

        let client_type = client_type.unwrap_or_else(mock_client_type);
        let (client_state, consensus_state) = if client_type.as_str() == MOCK_CLIENT_TYPE {
            (
                Some(MockClientState::new(MockHeader::new(client_state_height)).into_box()),
                MockConsensusState::new(MockHeader::new(cs_height)).into_box(),
            )
        } else if client_type.as_str() == TENDERMINT_CLIENT_TYPE {
            let light_block = HostBlock::generate_tm_block(
                client_chain_id,
                cs_height.revision_height(),
                Timestamp::now(),
            );

            let client_state =
                TmClientState::new_dummy_from_header(light_block.header().clone()).into_box();

            // Return the tuple.
            (Some(client_state), light_block.into())
        } else {
            panic!("unknown client type")
        };
        // If it's a mock client, create the corresponding mock states.
        let consensus_states = vec![(cs_height, consensus_state)].into_iter().collect();

        debug!("consensus states: {:?}", consensus_states);

        let client_record = MockClientRecord {
            client_state,
            consensus_states,
        };
        self.ibc_store
            .lock()
            .clients
            .insert(client_id.clone(), client_record);
        self
    }

    pub fn with_client_parametrized_history(
        self,
        client_id: &ClientId,
        client_state_height: Height,
        client_type: Option<ClientType>,
        consensus_state_height: Option<Height>,
    ) -> Self {
        let client_chain_id = self.host_chain_id.clone();
        self.with_client_parametrized_history_with_chain_id(
            client_chain_id,
            client_id,
            client_state_height,
            client_type,
            consensus_state_height,
        )
    }

    pub(crate) fn with_client_parametrized_history_with_chain_id(
        self,
        client_chain_id: ChainId,
        client_id: &ClientId,
        client_state_height: Height,
        client_type: Option<ClientType>,
        consensus_state_height: Option<Height>,
    ) -> Self {
        let cs_height = consensus_state_height.unwrap_or(client_state_height);
        let prev_cs_height = cs_height.clone().sub(1).unwrap_or(client_state_height);

        let client_type = client_type.unwrap_or_else(mock_client_type);
        let now = Timestamp::now();

        let (client_state, consensus_state) = if client_type.as_str() == MOCK_CLIENT_TYPE {
            // If it's a mock client, create the corresponding mock states.
            (
                Some(MockClientState::new(MockHeader::new(client_state_height)).into_box()),
                MockConsensusState::new(MockHeader::new(cs_height)).into_box(),
            )
        } else if client_type.as_str() == TENDERMINT_CLIENT_TYPE {
            // If it's a Tendermint client, we need TM states.
            let light_block =
                HostBlock::generate_tm_block(client_chain_id, cs_height.revision_height(), now);

            let client_state =
                TmClientState::new_dummy_from_header(light_block.header().clone()).into_box();

            // Return the tuple.
            (Some(client_state), light_block.into())
        } else {
            panic!("Unknown client type")
        };

        let prev_consensus_state = if client_type.as_str() == MOCK_CLIENT_TYPE {
            MockConsensusState::new(MockHeader::new(prev_cs_height)).into_box()
        } else if client_type.as_str() == TENDERMINT_CLIENT_TYPE {
            let light_block = HostBlock::generate_tm_block(
                self.host_chain_id.clone(),
                prev_cs_height.revision_height(),
                now.sub(self.block_time).unwrap(),
            );
            light_block.into()
        } else {
            panic!("Unknown client type")
        };

        let consensus_states = vec![
            (prev_cs_height, prev_consensus_state),
            (cs_height, consensus_state),
        ]
        .into_iter()
        .collect();

        debug!("consensus states: {:?}", consensus_states);

        let client_record = MockClientRecord {
            client_state,
            consensus_states,
        };

        self.ibc_store
            .lock()
            .clients
            .insert(client_id.clone(), client_record);
        self
    }

    /// Associates a connection to this context.
    pub fn with_connection(
        self,
        connection_id: ConnectionId,
        connection_end: ConnectionEnd,
    ) -> Self {
        self.ibc_store
            .lock()
            .connections
            .insert(connection_id, connection_end);
        self
    }

    /// Associates a channel (in an arbitrary state) to this context.
    pub fn with_channel(
        self,
        port_id: PortId,
        chan_id: ChannelId,
        channel_end: ChannelEnd,
    ) -> Self {
        let mut channels = self.ibc_store.lock().channels.clone();
        channels
            .entry(port_id)
            .or_default()
            .insert(chan_id, channel_end);
        self.ibc_store.lock().channels = channels;
        self
    }

    pub fn with_send_sequence(
        self,
        port_id: PortId,
        chan_id: ChannelId,
        seq_number: Sequence,
    ) -> Self {
        let mut next_sequence_send = self.ibc_store.lock().next_sequence_send.clone();
        next_sequence_send
            .entry(port_id)
            .or_default()
            .insert(chan_id, seq_number);
        self.ibc_store.lock().next_sequence_send = next_sequence_send;
        self
    }

    pub fn with_recv_sequence(
        self,
        port_id: PortId,
        chan_id: ChannelId,
        seq_number: Sequence,
    ) -> Self {
        let mut next_sequence_recv = self.ibc_store.lock().next_sequence_recv.clone();
        next_sequence_recv
            .entry(port_id)
            .or_default()
            .insert(chan_id, seq_number);
        self.ibc_store.lock().next_sequence_recv = next_sequence_recv;
        self
    }

    pub fn with_ack_sequence(
        self,
        port_id: PortId,
        chan_id: ChannelId,
        seq_number: Sequence,
    ) -> Self {
        let mut next_sequence_ack = self.ibc_store.lock().next_sequence_send.clone();
        next_sequence_ack
            .entry(port_id)
            .or_default()
            .insert(chan_id, seq_number);
        self.ibc_store.lock().next_sequence_ack = next_sequence_ack;
        self
    }

    pub fn with_height(self, target_height: Height) -> Self {
        let latest_height = self.latest_height();
        if target_height.revision_number() > latest_height.revision_number() {
            unimplemented!()
        } else if target_height.revision_number() < latest_height.revision_number() {
            panic!("Cannot rewind history of the chain to a smaller revision number!")
        } else if target_height.revision_height() < latest_height.revision_height() {
            panic!("Cannot rewind history of the chain to a smaller revision height!")
        } else if target_height.revision_height() > latest_height.revision_height() {
            // Repeatedly advance the host chain height till we hit the desired height
            let mut ctx = MockContext { ..self };
            while ctx.latest_height().revision_height() < target_height.revision_height() {
                ctx.advance_host_chain_height()
            }
            ctx
        } else {
            // Both the revision number and height match
            self
        }
    }

    pub fn with_packet_commitment(
        self,
        port_id: PortId,
        chan_id: ChannelId,
        seq: Sequence,
        data: PacketCommitment,
    ) -> Self {
        let mut packet_commitment = self.ibc_store.lock().packet_commitment.clone();
        packet_commitment
            .entry(port_id)
            .or_default()
            .entry(chan_id)
            .or_default()
            .insert(seq, data);
        self.ibc_store.lock().packet_commitment = packet_commitment;
        self
    }

    /// Accessor for a block of the local (host) chain from this context.
    /// Returns `None` if the block at the requested height does not exist.
    pub fn host_block(&self, target_height: &Height) -> Option<&HostBlock> {
        let target = target_height.revision_height() as usize;
        let latest = self.latest_height().revision_height() as usize;

        // Check that the block is not too advanced, nor has it been pruned.
        if (target > latest) || (target <= latest - self.history.len()) {
            None // Block for requested height does not exist in history.
        } else {
            Some(&self.history[self.history.len() + target - latest - 1])
        }
    }

    /// Triggers the advancing of the host chain, by extending the history of blocks (or headers).
    pub fn advance_host_chain_height(&mut self) {
        let latest_block = self.history.last().expect("history cannot be empty");
        let new_block = HostBlock::generate_block(
            self.host_chain_id.clone(),
            self.host_chain_type,
            latest_block.height().increment().revision_height(),
            latest_block.timestamp().add(self.block_time).unwrap(),
        );

        // Append the new header at the tip of the history.
        if self.history.len() >= self.max_history_size {
            // History is full, we rotate and replace the tip with the new header.
            self.history.rotate_left(1);
            self.history[self.max_history_size - 1] = new_block;
        } else {
            // History is not full yet.
            self.history.push(new_block);
        }
    }

    /// A datagram passes from the relayer to the IBC module (on host chain).
    /// Alternative method to `Ics18Context::send` that does not exercise any serialization.
    /// Used in testing the Ics18 algorithms, hence this may return a Ics18Error.
    pub fn deliver(&mut self, msg: MsgEnvelope) -> Result<(), RelayerError> {
        dispatch(self, msg).map_err(RelayerError::TransactionFailed)?;
        // Create a new block.
        self.advance_host_chain_height();
        Ok(())
    }

    /// Validates this context. Should be called after the context is mutated by a test.
    pub fn validate(&self) -> Result<(), String> {
        // Check that the number of entries is not higher than window size.
        if self.history.len() > self.max_history_size {
            return Err("too many entries".to_string());
        }

        // Check the content of the history.
        if !self.history.is_empty() {
            // Get the highest block.
            let lh = &self.history[self.history.len() - 1];
            // Check latest is properly updated with highest header height.
            if lh.height() != self.latest_height() {
                return Err("latest height is not updated".to_string());
            }
        }

        // Check that headers in the history are in sequential order.
        for i in 1..self.history.len() {
            let ph = &self.history[i - 1];
            let h = &self.history[i];
            if ph.height().increment() != h.height() {
                return Err("headers in history not sequential".to_string());
            }
        }
        Ok(())
    }

<<<<<<< HEAD
=======
    pub fn add_port(&mut self, port_id: PortId) {
        let module_id = ModuleId::new(format!("module{port_id}"));
        self.ibc_store
            .lock()
            .port_to_module
            .insert(port_id, module_id);
    }

    pub fn scope_port_to_module(&mut self, port_id: PortId, module_id: ModuleId) {
        self.ibc_store
            .lock()
            .port_to_module
            .insert(port_id, module_id);
    }

>>>>>>> 3e2566b3
    pub fn latest_client_states(&self, client_id: &ClientId) -> Box<dyn ClientState> {
        self.ibc_store.lock().clients[client_id]
            .client_state
            .as_ref()
            .unwrap()
            .clone()
    }

    pub fn latest_consensus_states(
        &self,
        client_id: &ClientId,
        height: &Height,
    ) -> Box<dyn ConsensusState> {
        dyn_clone::clone_box(
            self.ibc_store.lock().clients[client_id]
                .consensus_states
                .get(height)
                .unwrap()
                .as_ref(),
        )
    }

    pub fn latest_height(&self) -> Height {
        self.history
            .last()
            .expect("history cannot be empty")
            .height()
    }

    pub fn ibc_store_share(&self) -> Arc<Mutex<MockIbcStore>> {
        self.ibc_store.clone()
    }
}

type PortChannelIdMap<V> = BTreeMap<PortId, BTreeMap<ChannelId, V>>;

/// An object that stores all IBC related data.
#[derive(Clone, Debug, Default)]
pub struct MockIbcStore {
    /// The set of all clients, indexed by their id.
    pub clients: BTreeMap<ClientId, MockClientRecord>,

    /// Tracks the processed time for clients header updates
    pub client_processed_times: BTreeMap<(ClientId, Height), Timestamp>,

    /// Tracks the processed height for the clients
    pub client_processed_heights: BTreeMap<(ClientId, Height), Height>,

    /// Counter for the client identifiers, necessary for `increase_client_counter` and the
    /// `client_counter` methods.
    pub client_ids_counter: u64,

    /// Association between client ids and connection ids.
    pub client_connections: BTreeMap<ClientId, ConnectionId>,

    /// All the connections in the store.
    pub connections: BTreeMap<ConnectionId, ConnectionEnd>,

    /// Counter for connection identifiers (see `increase_connection_counter`).
    pub connection_ids_counter: u64,

    /// Association between connection ids and channel ids.
    pub connection_channels: BTreeMap<ConnectionId, Vec<(PortId, ChannelId)>>,

    /// Counter for channel identifiers (see `increase_channel_counter`).
    pub channel_ids_counter: u64,

    /// All the channels in the store. TODO Make new key PortId X ChannelId
    pub channels: PortChannelIdMap<ChannelEnd>,

    /// Tracks the sequence number for the next packet to be sent.
    pub next_sequence_send: PortChannelIdMap<Sequence>,

    /// Tracks the sequence number for the next packet to be received.
    pub next_sequence_recv: PortChannelIdMap<Sequence>,

    /// Tracks the sequence number for the next packet to be acknowledged.
    pub next_sequence_ack: PortChannelIdMap<Sequence>,

    pub packet_acknowledgement: PortChannelIdMap<BTreeMap<Sequence, AcknowledgementCommitment>>,

    /// Maps ports to the the module that owns it
    pub port_to_module: BTreeMap<PortId, ModuleId>,

    /// Constant-size commitments to packets data fields
    pub packet_commitment: PortChannelIdMap<BTreeMap<Sequence, PacketCommitment>>,

    // Used by unordered channel
    pub packet_receipt: PortChannelIdMap<BTreeMap<Sequence, Receipt>>,
}

impl RelayerContext for MockContext {
    fn query_latest_height(&self) -> Result<Height, ContextError> {
        self.host_height()
    }

    fn query_client_full_state(&self, client_id: &ClientId) -> Option<Box<dyn ClientState>> {
        // Forward call to Ics2.
        ValidationContext::client_state(self, client_id).ok()
    }

    fn query_latest_header(&self) -> Option<Box<dyn Header>> {
        let block_ref = self.host_block(&self.host_height().unwrap());
        block_ref.cloned().map(Header::into_box)
    }

    fn signer(&self) -> Signer {
        "0CDA3F47EF3C4906693B170EF650EB968C5F4B2C"
            .to_string()
            .into()
    }
}

#[derive(Clone, Debug)]
pub struct IbcRouter {
    ibc_store: Arc<Mutex<MockIbcStore>>,
    modules: BTreeMap<ModuleId, Arc<dyn Module>>,
}

impl IbcRouter {
    pub fn new(ibc_store: Arc<Mutex<MockIbcStore>>) -> Self {
        Self {
            ibc_store,
            modules: BTreeMap::new(),
        }
    }
}

impl Default for IbcRouter {
    fn default() -> Self {
        Self::new(Arc::new(Mutex::new(MockIbcStore::default())))
    }
}

impl RouterRef for IbcRouter {
    fn get_route(&self, module_id: &ModuleId) -> Option<&dyn Module> {
        self.modules.get(module_id).map(Arc::as_ref)
    }

    fn lookup_module(&self, port_path: &PortPath) -> Result<ModuleId, ContextError> {
        let module_id = self
            .ibc_store
            .lock()
            .port_to_module
            .get(&port_path.0)
            .cloned()
            .ok_or_else(|| PortError::UnknownPort {
                port_id: port_path.0.clone(),
            })
            .map_err(ChannelError::Port)
            .map_err(ContextError::ChannelError)?;
        Ok(module_id)
    }
}

impl RouterMut for IbcRouter {
    fn add_route(&mut self, module_id: ModuleId, module: Box<dyn Module>) -> Result<(), String> {
        let arc_module = Arc::from(module);
        match self.modules.insert(module_id, arc_module) {
            None => Ok(()),
            Some(_) => Err("Duplicate module_id".to_owned()),
        }
    }

    fn get_route_mut(&mut self, module_id: &ModuleId) -> Option<&mut dyn Module> {
        // NOTE: The following:

        // self.router.get_mut(module_id).and_then(Arc::get_mut)

        // doesn't work due to a compiler bug. So we expand it out manually.

        match self.modules.get_mut(module_id) {
            Some(arc_mod) => match Arc::get_mut(arc_mod) {
                Some(m) => Some(m),
                None => None,
            },
            None => None,
        }
    }
}

impl HostContext for MockContext {
    fn router(&self) -> &dyn RouterRef {
        &self.router
    }

    fn router_mut(&mut self) -> &mut dyn RouterMut {
        &mut self.router
    }
}

impl ValidationContext for MockContext {
    fn client_state(&self, client_id: &ClientId) -> Result<Box<dyn ClientState>, ContextError> {
        match self.ibc_store.lock().clients.get(client_id) {
            Some(client_record) => {
                client_record
                    .client_state
                    .clone()
                    .ok_or_else(|| ClientError::ClientStateNotFound {
                        client_id: client_id.clone(),
                    })
            }
            None => Err(ClientError::ClientStateNotFound {
                client_id: client_id.clone(),
            }),
        }
        .map_err(ContextError::ClientError)
    }

    fn decode_client_state(&self, client_state: Any) -> Result<Box<dyn ClientState>, ContextError> {
        if let Ok(client_state) = TmClientState::try_from(client_state.clone()) {
            client_state.validate().map_err(ClientError::from)?;
            Ok(client_state.into_box())
        } else if let Ok(client_state) = MockClientState::try_from(client_state.clone()) {
            Ok(client_state.into_box())
        } else {
            Err(ClientError::UnknownClientStateType {
                client_state_type: client_state.type_url,
            })
        }
        .map_err(ContextError::ClientError)
    }

    fn consensus_state(
        &self,
        client_cons_state_path: &ClientConsensusStatePath,
    ) -> Result<Box<dyn ConsensusState>, ContextError> {
        let client_id = &client_cons_state_path.client_id;
        let height = Height::new(client_cons_state_path.epoch, client_cons_state_path.height)?;
        match self.ibc_store.lock().clients.get(client_id) {
            Some(client_record) => match client_record.consensus_states.get(&height) {
                Some(consensus_state) => Ok(consensus_state.clone()),
                None => Err(ClientError::ConsensusStateNotFound {
                    client_id: client_id.clone(),
                    height,
                }),
            },
            None => Err(ClientError::ConsensusStateNotFound {
                client_id: client_id.clone(),
                height,
            }),
        }
        .map_err(ContextError::ClientError)
    }

    fn next_consensus_state(
        &self,
        client_id: &ClientId,
        height: &Height,
    ) -> Result<Option<Box<dyn ConsensusState>>, ContextError> {
        let ibc_store = self.ibc_store.lock();
        let client_record =
            ibc_store
                .clients
                .get(client_id)
                .ok_or_else(|| ClientError::ClientStateNotFound {
                    client_id: client_id.clone(),
                })?;

        // Get the consensus state heights and sort them in ascending order.
        let mut heights: Vec<Height> = client_record.consensus_states.keys().cloned().collect();
        heights.sort();

        // Search for next state.
        for h in heights {
            if h > *height {
                // unwrap should never happen, as the consensus state for h must exist
                return Ok(Some(
                    client_record.consensus_states.get(&h).unwrap().clone(),
                ));
            }
        }
        Ok(None)
    }

    fn prev_consensus_state(
        &self,
        client_id: &ClientId,
        height: &Height,
    ) -> Result<Option<Box<dyn ConsensusState>>, ContextError> {
        let ibc_store = self.ibc_store.lock();
        let client_record =
            ibc_store
                .clients
                .get(client_id)
                .ok_or_else(|| ClientError::ClientStateNotFound {
                    client_id: client_id.clone(),
                })?;

        // Get the consensus state heights and sort them in descending order.
        let mut heights: Vec<Height> = client_record.consensus_states.keys().cloned().collect();
        heights.sort_by(|a, b| b.cmp(a));

        // Search for previous state.
        for h in heights {
            if h < *height {
                // unwrap should never happen, as the consensus state for h must exist
                return Ok(Some(
                    client_record.consensus_states.get(&h).unwrap().clone(),
                ));
            }
        }
        Ok(None)
    }

    fn host_height(&self) -> Result<Height, ContextError> {
        Ok(self.latest_height())
    }

    fn host_timestamp(&self) -> Result<Timestamp, ContextError> {
        Ok(self
            .history
            .last()
            .expect("history cannot be empty")
            .timestamp()
            .add(self.block_time)
            .unwrap())
    }

    fn host_consensus_state(
        &self,
        height: &Height,
    ) -> Result<Box<dyn ConsensusState>, ContextError> {
        match self.host_block(height) {
            Some(block_ref) => Ok(block_ref.clone().into()),
            None => Err(ClientError::MissingLocalConsensusState { height: *height }),
        }
        .map_err(ConnectionError::Client)
        .map_err(ContextError::ConnectionError)
    }

    fn client_counter(&self) -> Result<u64, ContextError> {
        Ok(self.ibc_store.lock().client_ids_counter)
    }

    fn connection_end(&self, cid: &ConnectionId) -> Result<ConnectionEnd, ContextError> {
        match self.ibc_store.lock().connections.get(cid) {
            Some(connection_end) => Ok(connection_end.clone()),
            None => Err(ConnectionError::ConnectionNotFound {
                connection_id: cid.clone(),
            }),
        }
        .map_err(ContextError::ConnectionError)
    }

    fn validate_self_client(
        &self,
        client_state_of_host_on_counterparty: Any,
    ) -> Result<(), ContextError> {
        let mock_client_state = MockClientState::try_from(client_state_of_host_on_counterparty)
            .map_err(|_| ConnectionError::InvalidClientState {
                reason: "client must be a mock client".to_string(),
            })
            .map_err(ContextError::ConnectionError)?;

        mock_client_state.confirm_not_frozen()?;

        let self_chain_id = &self.host_chain_id;
        let self_revision_number = self_chain_id.version();
        if self_revision_number != mock_client_state.latest_height().revision_number() {
            return Err(ConnectionError::InvalidClientState {
                reason: format!(
                    "client is not in the same revision as the chain. expected: {}, got: {}",
                    self_revision_number,
                    mock_client_state.latest_height().revision_number()
                ),
            })
            .map_err(ContextError::ConnectionError);
        }

        let host_current_height = self.latest_height().increment();
        if mock_client_state.latest_height() >= host_current_height {
            return Err(ConnectionError::InvalidClientState {
                reason: format!(
                    "client has latest height {} greater than or equal to chain height {}",
                    mock_client_state.latest_height(),
                    host_current_height
                ),
            })
            .map_err(ContextError::ConnectionError);
        }

        Ok(())
    }

    fn commitment_prefix(&self) -> CommitmentPrefix {
        CommitmentPrefix::try_from(b"mock".to_vec()).unwrap()
    }

    fn connection_counter(&self) -> Result<u64, ContextError> {
        Ok(self.ibc_store.lock().connection_ids_counter)
    }

    fn channel_end(&self, chan_end_path: &ChannelEndPath) -> Result<ChannelEnd, ContextError> {
        let port_id = &chan_end_path.0;
        let channel_id = &chan_end_path.1;

        match self
            .ibc_store
            .lock()
            .channels
            .get(port_id)
            .and_then(|map| map.get(channel_id))
        {
            Some(channel_end) => Ok(channel_end.clone()),
            None => Err(ChannelError::ChannelNotFound {
                port_id: port_id.clone(),
                channel_id: channel_id.clone(),
            }),
        }
        .map_err(ContextError::ChannelError)
    }

    fn get_next_sequence_send(
        &self,
        seq_send_path: &SeqSendPath,
    ) -> Result<Sequence, ContextError> {
        let port_id = &seq_send_path.0;
        let channel_id = &seq_send_path.1;

        match self
            .ibc_store
            .lock()
            .next_sequence_send
            .get(port_id)
            .and_then(|map| map.get(channel_id))
        {
            Some(sequence) => Ok(*sequence),
            None => Err(PacketError::MissingNextSendSeq {
                port_id: port_id.clone(),
                channel_id: channel_id.clone(),
            }),
        }
        .map_err(ContextError::PacketError)
    }

    fn get_next_sequence_recv(
        &self,
        seq_recv_path: &SeqRecvPath,
    ) -> Result<Sequence, ContextError> {
        let port_id = &seq_recv_path.0;
        let channel_id = &seq_recv_path.1;

        match self
            .ibc_store
            .lock()
            .next_sequence_recv
            .get(port_id)
            .and_then(|map| map.get(channel_id))
        {
            Some(sequence) => Ok(*sequence),
            None => Err(PacketError::MissingNextRecvSeq {
                port_id: port_id.clone(),
                channel_id: channel_id.clone(),
            }),
        }
        .map_err(ContextError::PacketError)
    }

    fn get_next_sequence_ack(&self, seq_ack_path: &SeqAckPath) -> Result<Sequence, ContextError> {
        let port_id = &seq_ack_path.0;
        let channel_id = &seq_ack_path.1;

        match self
            .ibc_store
            .lock()
            .next_sequence_ack
            .get(port_id)
            .and_then(|map| map.get(channel_id))
        {
            Some(sequence) => Ok(*sequence),
            None => Err(PacketError::MissingNextAckSeq {
                port_id: port_id.clone(),
                channel_id: channel_id.clone(),
            }),
        }
        .map_err(ContextError::PacketError)
    }

    fn get_packet_commitment(
        &self,
        commitment_path: &CommitmentPath,
    ) -> Result<PacketCommitment, ContextError> {
        let port_id = &commitment_path.port_id;
        let channel_id = &commitment_path.channel_id;
        let seq = &commitment_path.sequence;

        match self
            .ibc_store
            .lock()
            .packet_commitment
            .get(port_id)
            .and_then(|map| map.get(channel_id))
            .and_then(|map| map.get(seq))
        {
            Some(commitment) => Ok(commitment.clone()),
            None => Err(PacketError::PacketCommitmentNotFound { sequence: *seq }),
        }
        .map_err(ContextError::PacketError)
    }

    fn get_packet_receipt(&self, receipt_path: &ReceiptPath) -> Result<Receipt, ContextError> {
        let port_id = &receipt_path.port_id;
        let channel_id = &receipt_path.channel_id;
        let seq = &receipt_path.sequence;

        match self
            .ibc_store
            .lock()
            .packet_receipt
            .get(port_id)
            .and_then(|map| map.get(channel_id))
            .and_then(|map| map.get(seq))
        {
            Some(receipt) => Ok(receipt.clone()),
            None => Err(PacketError::PacketReceiptNotFound { sequence: *seq }),
        }
        .map_err(ContextError::PacketError)
    }

    fn get_packet_acknowledgement(
        &self,
        ack_path: &AckPath,
    ) -> Result<AcknowledgementCommitment, ContextError> {
        let port_id = &ack_path.port_id;
        let channel_id = &ack_path.channel_id;
        let seq = &ack_path.sequence;

        match self
            .ibc_store
            .lock()
            .packet_acknowledgement
            .get(port_id)
            .and_then(|map| map.get(channel_id))
            .and_then(|map| map.get(seq))
        {
            Some(ack) => Ok(ack.clone()),
            None => Err(PacketError::PacketAcknowledgementNotFound { sequence: *seq }),
        }
        .map_err(ContextError::PacketError)
    }

    fn client_update_time(
        &self,
        client_id: &ClientId,
        height: &Height,
    ) -> Result<Timestamp, ContextError> {
        match self
            .ibc_store
            .lock()
            .client_processed_times
            .get(&(client_id.clone(), *height))
        {
            Some(time) => Ok(*time),
            None => Err(ChannelError::ProcessedTimeNotFound {
                client_id: client_id.clone(),
                height: *height,
            }),
        }
        .map_err(ContextError::ChannelError)
    }

    fn client_update_height(
        &self,
        client_id: &ClientId,
        height: &Height,
    ) -> Result<Height, ContextError> {
        match self
            .ibc_store
            .lock()
            .client_processed_heights
            .get(&(client_id.clone(), *height))
        {
            Some(height) => Ok(*height),
            None => Err(ChannelError::ProcessedHeightNotFound {
                client_id: client_id.clone(),
                height: *height,
            }),
        }
        .map_err(ContextError::ChannelError)
    }

    fn channel_counter(&self) -> Result<u64, ContextError> {
        Ok(self.ibc_store.lock().channel_ids_counter)
    }

    fn max_expected_time_per_block(&self) -> Duration {
        self.block_time
    }

    fn validate_message_signer(&self, _signer: &Signer) -> Result<(), ContextError> {
        Ok(())
    }
}

impl ExecutionContext for MockContext {
    fn store_client_state(
        &mut self,
        client_state_path: ClientStatePath,
        client_state: Box<dyn ClientState>,
    ) -> Result<(), ContextError> {
        let mut ibc_store = self.ibc_store.lock();

        let client_id = client_state_path.0;
        let client_record = ibc_store
            .clients
            .entry(client_id)
            .or_insert(MockClientRecord {
                consensus_states: Default::default(),
                client_state: Default::default(),
            });

        client_record.client_state = Some(client_state);

        Ok(())
    }

    fn store_consensus_state(
        &mut self,
        consensus_state_path: ClientConsensusStatePath,
        consensus_state: Box<dyn ConsensusState>,
    ) -> Result<(), ContextError> {
        let mut ibc_store = self.ibc_store.lock();

        let client_record = ibc_store
            .clients
            .entry(consensus_state_path.client_id)
            .or_insert(MockClientRecord {
                consensus_states: Default::default(),
                client_state: Default::default(),
            });

        let height = Height::new(consensus_state_path.epoch, consensus_state_path.height).unwrap();
        client_record
            .consensus_states
            .insert(height, consensus_state);
        Ok(())
    }

    fn increase_client_counter(&mut self) {
        self.ibc_store.lock().client_ids_counter += 1
    }

    fn store_update_time(
        &mut self,
        client_id: ClientId,
        height: Height,
        timestamp: Timestamp,
    ) -> Result<(), ContextError> {
        let _ = self
            .ibc_store
            .lock()
            .client_processed_times
            .insert((client_id, height), timestamp);
        Ok(())
    }

    fn store_update_height(
        &mut self,
        client_id: ClientId,
        height: Height,
        host_height: Height,
    ) -> Result<(), ContextError> {
        let _ = self
            .ibc_store
            .lock()
            .client_processed_heights
            .insert((client_id, height), host_height);
        Ok(())
    }

    fn store_connection(
        &mut self,
        connection_path: &ConnectionPath,
        connection_end: ConnectionEnd,
    ) -> Result<(), ContextError> {
        let connection_id = connection_path.0.clone();
        self.ibc_store
            .lock()
            .connections
            .insert(connection_id, connection_end);
        Ok(())
    }

    fn store_connection_to_client(
        &mut self,
        client_connection_path: &ClientConnectionPath,
        conn_id: ConnectionId,
    ) -> Result<(), ContextError> {
        let client_id = client_connection_path.0.clone();
        self.ibc_store
            .lock()
            .client_connections
            .insert(client_id, conn_id);
        Ok(())
    }

    fn increase_connection_counter(&mut self) {
        self.ibc_store.lock().connection_ids_counter += 1;
    }

    fn store_packet_commitment(
        &mut self,
        commitment_path: &CommitmentPath,
        commitment: PacketCommitment,
    ) -> Result<(), ContextError> {
        self.ibc_store
            .lock()
            .packet_commitment
            .entry(commitment_path.port_id.clone())
            .or_default()
            .entry(commitment_path.channel_id.clone())
            .or_default()
            .insert(commitment_path.sequence, commitment);
        Ok(())
    }

    fn delete_packet_commitment(
        &mut self,
        commitment_path: &CommitmentPath,
    ) -> Result<(), ContextError> {
        self.ibc_store
            .lock()
            .packet_commitment
            .get_mut(&commitment_path.port_id)
            .and_then(|map| map.get_mut(&commitment_path.channel_id))
            .and_then(|map| map.remove(&commitment_path.sequence));
        Ok(())
    }

    fn store_packet_receipt(
        &mut self,
        path: &ReceiptPath,
        receipt: Receipt,
    ) -> Result<(), ContextError> {
        self.ibc_store
            .lock()
            .packet_receipt
            .entry(path.port_id.clone())
            .or_default()
            .entry(path.channel_id.clone())
            .or_default()
            .insert(path.sequence, receipt);
        Ok(())
    }

    fn store_packet_acknowledgement(
        &mut self,
        ack_path: &AckPath,
        ack_commitment: AcknowledgementCommitment,
    ) -> Result<(), ContextError> {
        let port_id = ack_path.port_id.clone();
        let channel_id = ack_path.channel_id.clone();
        let seq = ack_path.sequence;

        self.ibc_store
            .lock()
            .packet_acknowledgement
            .entry(port_id)
            .or_default()
            .entry(channel_id)
            .or_default()
            .insert(seq, ack_commitment);
        Ok(())
    }

    fn delete_packet_acknowledgement(&mut self, ack_path: &AckPath) -> Result<(), ContextError> {
        let port_id = ack_path.port_id.clone();
        let channel_id = ack_path.channel_id.clone();
        let sequence = ack_path.sequence;

        self.ibc_store
            .lock()
            .packet_acknowledgement
            .get_mut(&port_id)
            .and_then(|map| map.get_mut(&channel_id))
            .and_then(|map| map.remove(&sequence));
        Ok(())
    }

    fn store_channel(
        &mut self,
        channel_end_path: &ChannelEndPath,
        channel_end: ChannelEnd,
    ) -> Result<(), ContextError> {
        let port_id = channel_end_path.0.clone();
        let channel_id = channel_end_path.1.clone();

        self.ibc_store
            .lock()
            .channels
            .entry(port_id)
            .or_default()
            .insert(channel_id, channel_end);
        Ok(())
    }

    fn store_next_sequence_send(
        &mut self,
        seq_send_path: &SeqSendPath,
        seq: Sequence,
    ) -> Result<(), ContextError> {
        let port_id = seq_send_path.0.clone();
        let channel_id = seq_send_path.1.clone();

        self.ibc_store
            .lock()
            .next_sequence_send
            .entry(port_id)
            .or_default()
            .insert(channel_id, seq);
        Ok(())
    }

    fn store_next_sequence_recv(
        &mut self,
        seq_recv_path: &SeqRecvPath,
        seq: Sequence,
    ) -> Result<(), ContextError> {
        let port_id = seq_recv_path.0.clone();
        let channel_id = seq_recv_path.1.clone();

        self.ibc_store
            .lock()
            .next_sequence_recv
            .entry(port_id)
            .or_default()
            .insert(channel_id, seq);
        Ok(())
    }

    fn store_next_sequence_ack(
        &mut self,
        seq_ack_path: &SeqAckPath,
        seq: Sequence,
    ) -> Result<(), ContextError> {
        let port_id = seq_ack_path.0.clone();
        let channel_id = seq_ack_path.1.clone();

        self.ibc_store
            .lock()
            .next_sequence_ack
            .entry(port_id)
            .or_default()
            .insert(channel_id, seq);
        Ok(())
    }

    fn increase_channel_counter(&mut self) {
        self.ibc_store.lock().channel_ids_counter += 1;
    }

    fn emit_ibc_event(&mut self, event: IbcEvent) {
        self.events.push(event);
    }

    fn log_message(&mut self, message: String) {
        self.logs.push(message);
    }
}

<<<<<<< HEAD
=======
impl TokenTransferValidationContext for MockContext {
    type AccountId = Signer;

    fn get_port(&self) -> Result<PortId, TokenTransferError> {
        Ok(PortId::transfer())
    }

    fn get_escrow_account(
        &self,
        port_id: &PortId,
        channel_id: &ChannelId,
    ) -> Result<Self::AccountId, TokenTransferError> {
        let addr = cosmos_adr028_escrow_address(port_id, channel_id);
        Ok(bech32::encode("cosmos", addr).into())
    }

    fn can_send_coins(&self) -> Result<(), TokenTransferError> {
        Ok(())
    }

    fn can_receive_coins(&self) -> Result<(), TokenTransferError> {
        Ok(())
    }

    fn send_coins_validate(
        &self,
        _from_account: &Self::AccountId,
        _to_account: &Self::AccountId,
        _coin: &PrefixedCoin,
    ) -> Result<(), TokenTransferError> {
        Ok(())
    }

    fn mint_coins_validate(
        &self,
        _account: &Self::AccountId,
        _coin: &PrefixedCoin,
    ) -> Result<(), TokenTransferError> {
        Ok(())
    }

    fn burn_coins_validate(
        &self,
        _account: &Self::AccountId,
        _coin: &PrefixedCoin,
    ) -> Result<(), TokenTransferError> {
        Ok(())
    }
}

impl TokenTransferExecutionContext for MockContext {
    fn send_coins_execute(
        &mut self,
        _from_account: &Self::AccountId,
        _to_account: &Self::AccountId,
        _coin: &PrefixedCoin,
    ) -> Result<(), TokenTransferError> {
        Ok(())
    }

    fn mint_coins_execute(
        &mut self,
        _account: &Self::AccountId,
        _coin: &PrefixedCoin,
    ) -> Result<(), TokenTransferError> {
        Ok(())
    }

    fn burn_coins_execute(
        &mut self,
        _account: &Self::AccountId,
        _coin: &PrefixedCoin,
    ) -> Result<(), TokenTransferError> {
        Ok(())
    }
}

>>>>>>> 3e2566b3
#[cfg(test)]
mod tests {
    use super::*;
    use alloc::borrow::Cow;
    use test_log::test;

    use crate::core::ics04_channel::channel::{Counterparty, Order};
    use crate::core::ics04_channel::error::ChannelError;
    use crate::core::ics04_channel::packet::{Acknowledgement, Packet};
    use crate::core::ics04_channel::Version;
    use crate::core::ics24_host::identifier::ChainId;
    use crate::core::ics24_host::identifier::{ChannelId, ConnectionId, PortId};
<<<<<<< HEAD
    use crate::core::ics26_routing::module::{
        ExecutionModule, ModuleContext, ModuleId, ValidationModule,
    };
=======
    use crate::core::router::{Module, ModuleExtras, ModuleId};
>>>>>>> 3e2566b3
    use crate::mock::context::MockContext;
    use crate::mock::host::HostType;
    use crate::signer::Signer;
    use crate::test_utils::get_dummy_bech32_account;
    use crate::Height;

    #[test]
    fn test_history_manipulation() {
        pub struct Test {
            name: String,
            ctx: MockContext,
        }
        let cv = 1; // The version to use for all chains.

        let tests: Vec<Test> = vec![
            Test {
                name: "Empty history, small pruning window".to_string(),
                ctx: MockContext::new(
                    ChainId::new("mockgaia".to_string(), cv),
                    HostType::Mock,
                    2,
                    Height::new(cv, 1).unwrap(),
                ),
            },
            Test {
                name: "[Synthetic TM host] Empty history, small pruning window".to_string(),
                ctx: MockContext::new(
                    ChainId::new("mocksgaia".to_string(), cv),
                    HostType::SyntheticTendermint,
                    2,
                    Height::new(cv, 1).unwrap(),
                ),
            },
            Test {
                name: "Large pruning window".to_string(),
                ctx: MockContext::new(
                    ChainId::new("mockgaia".to_string(), cv),
                    HostType::Mock,
                    30,
                    Height::new(cv, 2).unwrap(),
                ),
            },
            Test {
                name: "[Synthetic TM host] Large pruning window".to_string(),
                ctx: MockContext::new(
                    ChainId::new("mocksgaia".to_string(), cv),
                    HostType::SyntheticTendermint,
                    30,
                    Height::new(cv, 2).unwrap(),
                ),
            },
            Test {
                name: "Small pruning window".to_string(),
                ctx: MockContext::new(
                    ChainId::new("mockgaia".to_string(), cv),
                    HostType::Mock,
                    3,
                    Height::new(cv, 30).unwrap(),
                ),
            },
            Test {
                name: "[Synthetic TM host] Small pruning window".to_string(),
                ctx: MockContext::new(
                    ChainId::new("mockgaia".to_string(), cv),
                    HostType::SyntheticTendermint,
                    3,
                    Height::new(cv, 30).unwrap(),
                ),
            },
            Test {
                name: "Small pruning window, small starting height".to_string(),
                ctx: MockContext::new(
                    ChainId::new("mockgaia".to_string(), cv),
                    HostType::Mock,
                    3,
                    Height::new(cv, 2).unwrap(),
                ),
            },
            Test {
                name: "[Synthetic TM host] Small pruning window, small starting height".to_string(),
                ctx: MockContext::new(
                    ChainId::new("mockgaia".to_string(), cv),
                    HostType::SyntheticTendermint,
                    3,
                    Height::new(cv, 2).unwrap(),
                ),
            },
            Test {
                name: "Large pruning window, large starting height".to_string(),
                ctx: MockContext::new(
                    ChainId::new("mockgaia".to_string(), cv),
                    HostType::Mock,
                    50,
                    Height::new(cv, 2000).unwrap(),
                ),
            },
            Test {
                name: "[Synthetic TM host] Large pruning window, large starting height".to_string(),
                ctx: MockContext::new(
                    ChainId::new("mockgaia".to_string(), cv),
                    HostType::SyntheticTendermint,
                    50,
                    Height::new(cv, 2000).unwrap(),
                ),
            },
        ];

        for mut test in tests {
            // All tests should yield a valid context after initialization.
            assert!(
                test.ctx.validate().is_ok(),
                "failed in test {} while validating context {:?}",
                test.name,
                test.ctx
            );

            let current_height = test.ctx.latest_height();

            // After advancing the chain's height, the context should still be valid.
            test.ctx.advance_host_chain_height();
            assert!(
                test.ctx.validate().is_ok(),
                "failed in test {} while validating context {:?}",
                test.name,
                test.ctx
            );

            let next_height = current_height.increment();
            assert_eq!(
                test.ctx.latest_height(),
                next_height,
                "failed while increasing height for context {:?}",
                test.ctx
            );

            assert_eq!(
                test.ctx.host_block(&current_height).unwrap().height(),
                current_height,
                "failed while fetching height {:?} of context {:?}",
                current_height,
                test.ctx
            );
        }
    }

    #[test]
    fn test_router() {
        #[derive(Debug)]
        struct FooModule {
            counter: u64,
            module_id: ModuleId,
            owned_ports: Vec<PortId>,
        }

        impl FooModule {
            fn new() -> Self {
                Self {
                    counter: 0,
                    module_id: ModuleId::new(Cow::Borrowed("foomodule")).unwrap(),
                    owned_ports: vec![PortId::default()],
                }
            }
        }

        impl ModuleContext for FooModule {
            fn module_id(&self) -> ModuleId {
                self.module_id.clone()
            }

            fn get_owned_ports(&self) -> Vec<PortId> {
                self.owned_ports.clone()
            }

            fn bind_port(
                &mut self,
                port_path: PortPath,
                port_owner: ModuleId,
            ) -> Result<(), PortError> {
                if self.owned_ports.contains(&port_path.0) {
                    return Err(PortError::PortAlreadyBound {
                        port_id: port_path.0,
                        port_id_owner: port_owner.to_string(),
                    });
                }
                self.owned_ports.push(port_path.0);
                Ok(())
            }

            fn release_port(&mut self, port_path: PortPath) -> Result<(), PortError> {
                if !self.owned_ports.contains(&port_path.0) {
                    return Err(PortError::PortNotBound {
                        port_id: port_path.0,
                    });
                }
                Ok(())
            }
        }

        impl ValidationModule for FooModule {
            fn on_chan_open_init_validate(
                &self,
                _order: Order,
                _connection_hops: &[ConnectionId],
                _port_id: &PortId,
                _channel_id: &ChannelId,
                _counterparty: &Counterparty,
                version: &Version,
            ) -> Result<Version, ChannelError> {
                Ok(version.clone())
            }

            fn on_chan_open_try_validate(
                &self,
                _order: Order,
                _connection_hops: &[ConnectionId],
                _port_id: &PortId,
                _channel_id: &ChannelId,
                _counterparty: &Counterparty,
                counterparty_version: &Version,
            ) -> Result<Version, ChannelError> {
                Ok(counterparty_version.clone())
            }

            fn on_timeout_packet_validate(
                &self,
                _packet: &Packet,
                _relayer: &Signer,
            ) -> Result<(), PacketError> {
                Ok(())
            }

            fn on_acknowledgement_packet_validate(
                &self,
                _packet: &Packet,
                _acknowledgement: &Acknowledgement,
                _relayer: &Signer,
            ) -> Result<(), PacketError> {
                Ok(())
            }
        }

        impl ExecutionModule for FooModule {
            fn on_chan_open_init_execute(
                &mut self,
                _order: Order,
                _connection_hops: &[ConnectionId],
                _port_id: &PortId,
                _channel_id: &ChannelId,
                _counterparty: &Counterparty,
                version: &Version,
            ) -> Result<(ModuleExtras, Version), ChannelError> {
                Ok((ModuleExtras::empty(), version.clone()))
            }

            fn on_chan_open_try_execute(
                &mut self,
                _order: Order,
                _connection_hops: &[ConnectionId],
                _port_id: &PortId,
                _channel_id: &ChannelId,
                _counterparty: &Counterparty,
                counterparty_version: &Version,
            ) -> Result<(ModuleExtras, Version), ChannelError> {
                Ok((ModuleExtras::empty(), counterparty_version.clone()))
            }

            fn on_recv_packet_execute(
                &mut self,
                _packet: &Packet,
                _relayer: &Signer,
            ) -> (ModuleExtras, Acknowledgement) {
                self.counter += 1;

                (
                    ModuleExtras::empty(),
                    Acknowledgement::try_from(vec![1u8]).unwrap(),
                )
            }

            fn on_timeout_packet_execute(
                &mut self,
                _packet: &Packet,
                _relayer: &Signer,
            ) -> (ModuleExtras, Result<(), PacketError>) {
                (ModuleExtras::empty(), Ok(()))
            }

            fn on_acknowledgement_packet_execute(
                &mut self,
                _packet: &Packet,
                _acknowledgement: &Acknowledgement,
                _relayer: &Signer,
            ) -> (ModuleExtras, Result<(), PacketError>) {
                (ModuleExtras::empty(), Ok(()))
            }
        }

        #[derive(Debug)]
        struct BarModule {
            module_id: ModuleId,
            owned_ports: Vec<PortId>,
        }

        impl BarModule {
            fn new() -> Self {
                Self {
                    module_id: ModuleId::new(Cow::Borrowed("barmodule")).unwrap(),
                    owned_ports: vec![PortId::default()],
                }
            }
        }

        impl ModuleContext for BarModule {
            fn module_id(&self) -> ModuleId {
                self.module_id.clone()
            }

            fn get_owned_ports(&self) -> Vec<PortId> {
                self.owned_ports.clone()
            }

            fn bind_port(
                &mut self,
                port_path: PortPath,
                port_owner: ModuleId,
            ) -> Result<(), PortError> {
                if self.owned_ports.contains(&port_path.0) {
                    return Err(PortError::PortAlreadyBound {
                        port_id: port_path.0,
                        port_id_owner: port_owner.to_string(),
                    });
                }
                self.owned_ports.push(port_path.0);
                Ok(())
            }

            fn release_port(&mut self, port_path: PortPath) -> Result<(), PortError> {
                if !self.owned_ports.contains(&port_path.0) {
                    return Err(PortError::PortNotBound {
                        port_id: port_path.0,
                    });
                }
                Ok(())
            }
        }

        impl ValidationModule for BarModule {
            fn on_chan_open_init_validate(
                &self,
                _order: Order,
                _connection_hops: &[ConnectionId],
                _port_id: &PortId,
                _channel_id: &ChannelId,
                _counterparty: &Counterparty,
                version: &Version,
            ) -> Result<Version, ChannelError> {
                Ok(version.clone())
            }

            fn on_chan_open_try_validate(
                &self,
                _order: Order,
                _connection_hops: &[ConnectionId],
                _port_id: &PortId,
                _channel_id: &ChannelId,
                _counterparty: &Counterparty,
                counterparty_version: &Version,
            ) -> Result<Version, ChannelError> {
                Ok(counterparty_version.clone())
            }

            fn on_timeout_packet_validate(
                &self,
                _packet: &Packet,
                _relayer: &Signer,
            ) -> Result<(), PacketError> {
                Ok(())
            }

            fn on_acknowledgement_packet_validate(
                &self,
                _packet: &Packet,
                _acknowledgement: &Acknowledgement,
                _relayer: &Signer,
            ) -> Result<(), PacketError> {
                Ok(())
            }
        }

        impl ExecutionModule for BarModule {
            fn on_chan_open_init_execute(
                &mut self,
                _order: Order,
                _connection_hops: &[ConnectionId],
                _port_id: &PortId,
                _channel_id: &ChannelId,
                _counterparty: &Counterparty,
                version: &Version,
            ) -> Result<(ModuleExtras, Version), ChannelError> {
                Ok((ModuleExtras::empty(), version.clone()))
            }

            fn on_chan_open_try_execute(
                &mut self,
                _order: Order,
                _connection_hops: &[ConnectionId],
                _port_id: &PortId,
                _channel_id: &ChannelId,
                _counterparty: &Counterparty,
                counterparty_version: &Version,
            ) -> Result<(ModuleExtras, Version), ChannelError> {
                Ok((ModuleExtras::empty(), counterparty_version.clone()))
            }

            fn on_recv_packet_execute(
                &mut self,
                _packet: &Packet,
                _relayer: &Signer,
            ) -> (ModuleExtras, Acknowledgement) {
                (
                    ModuleExtras::empty(),
                    Acknowledgement::try_from(vec![1u8]).unwrap(),
                )
            }

            fn on_acknowledgement_packet_execute(
                &mut self,
                _packet: &Packet,
                _acknowledgement: &Acknowledgement,
                _relayer: &Signer,
            ) -> (ModuleExtras, Result<(), PacketError>) {
                (ModuleExtras::empty(), Ok(()))
            }

            fn on_timeout_packet_execute(
                &mut self,
                _packet: &Packet,
                _relayer: &Signer,
            ) -> (ModuleExtras, Result<(), PacketError>) {
                (ModuleExtras::empty(), Ok(()))
            }
        }

        let mut ctx = MockContext::new(
            ChainId::new("mockgaia".to_string(), 1),
            HostType::Mock,
            1,
            Height::new(1, 1).unwrap(),
        );
<<<<<<< HEAD
        ctx.add_route("foomodule".parse().unwrap(), Box::new(FooModule::new()))
            .unwrap();
        ctx.add_route("barmodule".parse().unwrap(), Box::new(BarModule::new()))
=======
        ctx.add_route(ModuleId::new("foomodule".to_string()), FooModule::default())
            .unwrap();
        ctx.add_route(ModuleId::new("barmodule".to_string()), BarModule::default())
>>>>>>> 3e2566b3
            .unwrap();

        let mut on_recv_packet_result = |module_id: &'static str| {
            let module_id = ModuleId::new(module_id.to_string());
            let m = ctx.get_route_mut(&module_id).unwrap();
            let result =
                m.on_recv_packet_execute(&Packet::default(), &get_dummy_bech32_account().into());
            (module_id, result)
        };

        let _results = vec![
            on_recv_packet_result("foomodule"),
            on_recv_packet_result("barmodule"),
        ];
    }
}<|MERGE_RESOLUTION|>--- conflicted
+++ resolved
@@ -1,17 +1,5 @@
 //! Implementation of a global context mock. Used in testing handlers of all IBC modules.
 
-use crate::clients::ics07_tendermint::TENDERMINT_CLIENT_TYPE;
-use crate::core::context::HostContext;
-use crate::core::ics05_port::error::PortError;
-use crate::core::ics24_host::path::{
-    AckPath, ChannelEndPath, ClientConnectionPath, ClientConsensusStatePath, ClientStatePath,
-<<<<<<< HEAD
-    ClientTypePath, CommitmentPath, ConnectionPath, PortPath, ReceiptPath, SeqAckPath, SeqRecvPath,
-    SeqSendPath,
-=======
-    CommitmentPath, ConnectionPath, ReceiptPath, SeqAckPath, SeqRecvPath, SeqSendPath,
->>>>>>> 3e2566b3
-};
 use crate::prelude::*;
 
 use alloc::collections::btree_map::BTreeMap;
@@ -26,10 +14,8 @@
 use tracing::debug;
 
 use crate::clients::ics07_tendermint::client_state::ClientState as TmClientState;
-<<<<<<< HEAD
-=======
+use crate::clients::ics07_tendermint::TENDERMINT_CLIENT_TYPE;
 use crate::core::events::IbcEvent;
->>>>>>> 3e2566b3
 use crate::core::ics02_client::client_state::ClientState;
 use crate::core::ics02_client::client_type::ClientType;
 use crate::core::ics02_client::consensus_state::ConsensusState;
@@ -39,24 +25,20 @@
 use crate::core::ics03_connection::error::ConnectionError;
 use crate::core::ics04_channel::channel::ChannelEnd;
 use crate::core::ics04_channel::commitment::{AcknowledgementCommitment, PacketCommitment};
-use crate::core::ics04_channel::error::{ChannelError, PacketError};
+use crate::core::ics04_channel::error::{ChannelError, PacketError, PortError};
 use crate::core::ics04_channel::packet::{Receipt, Sequence};
 use crate::core::ics23_commitment::commitment::CommitmentPrefix;
 use crate::core::ics24_host::identifier::{ChainId, ChannelId, ClientId, ConnectionId, PortId};
-<<<<<<< HEAD
-use crate::core::ics26_routing::module::{Module, ModuleId};
-use crate::core::ics26_routing::msgs::MsgEnvelope;
-use crate::core::ics26_routing::router::{RouterMut, RouterRef};
-use crate::core::{dispatch, ContextError, ExecutionContext, ValidationContext};
-use crate::events::IbcEvent;
-=======
-use crate::core::router::Router;
-use crate::core::router::{Module, ModuleId};
+use crate::core::ics24_host::path::{
+    AckPath, ChannelEndPath, ClientConnectionPath, ClientConsensusStatePath, ClientStatePath,
+    CommitmentPath, ConnectionPath, PortPath, ReceiptPath, SeqAckPath, SeqRecvPath, SeqSendPath,
+};
+use crate::core::module::{Module, ModuleId};
+use crate::core::router::{RouterMut, RouterRef};
 use crate::core::timestamp::Timestamp;
-use crate::core::ContextError;
-use crate::core::MsgEnvelope;
-use crate::core::{dispatch, ExecutionContext, ValidationContext};
->>>>>>> 3e2566b3
+use crate::core::{
+    dispatch, ContextError, ExecutionContext, HostContext, MsgEnvelope, ValidationContext,
+};
 use crate::mock::client_state::{
     client_type as mock_client_type, MockClientRecord, MockClientState,
 };
@@ -555,24 +537,6 @@
         Ok(())
     }
 
-<<<<<<< HEAD
-=======
-    pub fn add_port(&mut self, port_id: PortId) {
-        let module_id = ModuleId::new(format!("module{port_id}"));
-        self.ibc_store
-            .lock()
-            .port_to_module
-            .insert(port_id, module_id);
-    }
-
-    pub fn scope_port_to_module(&mut self, port_id: PortId, module_id: ModuleId) {
-        self.ibc_store
-            .lock()
-            .port_to_module
-            .insert(port_id, module_id);
-    }
-
->>>>>>> 3e2566b3
     pub fn latest_client_states(&self, client_id: &ClientId) -> Box<dyn ClientState> {
         self.ibc_store.lock().clients[client_id]
             .client_state
@@ -1434,90 +1398,9 @@
     }
 }
 
-<<<<<<< HEAD
-=======
-impl TokenTransferValidationContext for MockContext {
-    type AccountId = Signer;
-
-    fn get_port(&self) -> Result<PortId, TokenTransferError> {
-        Ok(PortId::transfer())
-    }
-
-    fn get_escrow_account(
-        &self,
-        port_id: &PortId,
-        channel_id: &ChannelId,
-    ) -> Result<Self::AccountId, TokenTransferError> {
-        let addr = cosmos_adr028_escrow_address(port_id, channel_id);
-        Ok(bech32::encode("cosmos", addr).into())
-    }
-
-    fn can_send_coins(&self) -> Result<(), TokenTransferError> {
-        Ok(())
-    }
-
-    fn can_receive_coins(&self) -> Result<(), TokenTransferError> {
-        Ok(())
-    }
-
-    fn send_coins_validate(
-        &self,
-        _from_account: &Self::AccountId,
-        _to_account: &Self::AccountId,
-        _coin: &PrefixedCoin,
-    ) -> Result<(), TokenTransferError> {
-        Ok(())
-    }
-
-    fn mint_coins_validate(
-        &self,
-        _account: &Self::AccountId,
-        _coin: &PrefixedCoin,
-    ) -> Result<(), TokenTransferError> {
-        Ok(())
-    }
-
-    fn burn_coins_validate(
-        &self,
-        _account: &Self::AccountId,
-        _coin: &PrefixedCoin,
-    ) -> Result<(), TokenTransferError> {
-        Ok(())
-    }
-}
-
-impl TokenTransferExecutionContext for MockContext {
-    fn send_coins_execute(
-        &mut self,
-        _from_account: &Self::AccountId,
-        _to_account: &Self::AccountId,
-        _coin: &PrefixedCoin,
-    ) -> Result<(), TokenTransferError> {
-        Ok(())
-    }
-
-    fn mint_coins_execute(
-        &mut self,
-        _account: &Self::AccountId,
-        _coin: &PrefixedCoin,
-    ) -> Result<(), TokenTransferError> {
-        Ok(())
-    }
-
-    fn burn_coins_execute(
-        &mut self,
-        _account: &Self::AccountId,
-        _coin: &PrefixedCoin,
-    ) -> Result<(), TokenTransferError> {
-        Ok(())
-    }
-}
-
->>>>>>> 3e2566b3
 #[cfg(test)]
 mod tests {
     use super::*;
-    use alloc::borrow::Cow;
     use test_log::test;
 
     use crate::core::ics04_channel::channel::{Counterparty, Order};
@@ -1526,13 +1409,9 @@
     use crate::core::ics04_channel::Version;
     use crate::core::ics24_host::identifier::ChainId;
     use crate::core::ics24_host::identifier::{ChannelId, ConnectionId, PortId};
-<<<<<<< HEAD
-    use crate::core::ics26_routing::module::{
-        ExecutionModule, ModuleContext, ModuleId, ValidationModule,
+    use crate::core::module::{
+        ExecutionModule, ModuleContext, ModuleExtras, ModuleId, ValidationModule,
     };
-=======
-    use crate::core::router::{Module, ModuleExtras, ModuleId};
->>>>>>> 3e2566b3
     use crate::mock::context::MockContext;
     use crate::mock::host::HostType;
     use crate::signer::Signer;
@@ -1691,7 +1570,7 @@
             fn new() -> Self {
                 Self {
                     counter: 0,
-                    module_id: ModuleId::new(Cow::Borrowed("foomodule")).unwrap(),
+                    module_id: ModuleId::new("foomodule"),
                     owned_ports: vec![PortId::default()],
                 }
             }
@@ -1839,7 +1718,7 @@
         impl BarModule {
             fn new() -> Self {
                 Self {
-                    module_id: ModuleId::new(Cow::Borrowed("barmodule")).unwrap(),
+                    module_id: ModuleId::new("barmodule"),
                     owned_ports: vec![PortId::default()],
                 }
             }
@@ -1982,15 +1861,9 @@
             1,
             Height::new(1, 1).unwrap(),
         );
-<<<<<<< HEAD
         ctx.add_route("foomodule".parse().unwrap(), Box::new(FooModule::new()))
             .unwrap();
         ctx.add_route("barmodule".parse().unwrap(), Box::new(BarModule::new()))
-=======
-        ctx.add_route(ModuleId::new("foomodule".to_string()), FooModule::default())
-            .unwrap();
-        ctx.add_route(ModuleId::new("barmodule".to_string()), BarModule::default())
->>>>>>> 3e2566b3
             .unwrap();
 
         let mut on_recv_packet_result = |module_id: &'static str| {
