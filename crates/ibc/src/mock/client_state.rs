--- conflicted
+++ resolved
@@ -267,10 +267,6 @@
 
     fn verify_membership(
         &self,
-<<<<<<< HEAD
-        _proof_height: Height,
-=======
->>>>>>> ab045366
         _prefix: &CommitmentPrefix,
         _proof: &CommitmentProofBytes,
         _root: &CommitmentRoot,
@@ -282,10 +278,6 @@
 
     fn verify_non_membership(
         &self,
-<<<<<<< HEAD
-        _proof_height: Height,
-=======
->>>>>>> ab045366
         _prefix: &CommitmentPrefix,
         _proof: &CommitmentProofBytes,
         _root: &CommitmentRoot,
