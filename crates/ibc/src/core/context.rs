use core::time::Duration;

use crate::events::IbcEvent;
use crate::{prelude::*, timestamp::Timestamp, Height};

use crate::core::ics26_routing::error::RouterError;

use ibc_proto::google::protobuf::Any;

use super::ics02_client::client_type::ClientType;
use super::ics02_client::handler::{create_client, update_client, upgrade_client};
use super::ics02_client::msgs::ClientMsg;
<<<<<<< HEAD
use super::ics04_channel::handler::chan_open_init;
use super::ics04_channel::msgs::ChannelMsg;
=======
use super::ics03_connection::handler::{
    conn_open_ack, conn_open_confirm, conn_open_init, conn_open_try,
};
use super::ics03_connection::msgs::ConnectionMsg;
>>>>>>> 01673ae0
use super::ics24_host::path::{
    ClientConnectionsPath, ClientConsensusStatePath, ClientStatePath, ClientTypePath,
    CommitmentsPath, ConnectionsPath, ReceiptsPath,
};
use super::ics26_routing::msgs::MsgEnvelope;
use super::{
    ics02_client::{
        client_state::ClientState, consensus_state::ConsensusState, error::ClientError,
    },
    ics03_connection::{
        connection::ConnectionEnd,
        error::ConnectionError,
        version::{get_compatible_versions, pick_version, Version as ConnectionVersion},
    },
    ics04_channel::{
        channel::ChannelEnd,
        commitment::{AcknowledgementCommitment, PacketCommitment},
        context::calculate_block_delay,
        error::{ChannelError, PacketError},
        msgs::acknowledgement::Acknowledgement,
        packet::{Receipt, Sequence},
        timeout::TimeoutHeight,
    },
    ics23_commitment::commitment::CommitmentPrefix,
    ics24_host::identifier::{ChannelId, ClientId, ConnectionId, PortId},
};
use displaydoc::Display;

#[derive(Debug, Display)]
pub enum ContextError {
    /// ICS02 Client error
    ClientError(ClientError),
    /// ICS03 Connection error
    ConnectionError(ConnectionError),
    /// Ics04 Channel error
    ChannelError(ChannelError),
    /// ICS04 Packet error
    PacketError(PacketError),
}

impl From<ClientError> for ContextError {
    fn from(err: ClientError) -> ContextError {
        Self::ClientError(err)
    }
}

impl From<ConnectionError> for ContextError {
    fn from(err: ConnectionError) -> ContextError {
        Self::ConnectionError(err)
    }
}

impl From<ChannelError> for ContextError {
    fn from(err: ChannelError) -> ContextError {
        Self::ChannelError(err)
    }
}

impl From<PacketError> for ContextError {
    fn from(err: PacketError) -> ContextError {
        Self::PacketError(err)
    }
}

#[cfg(feature = "std")]
impl std::error::Error for ContextError {
    fn source(&self) -> Option<&(dyn std::error::Error + 'static)> {
        match &self {
            Self::ClientError(e) => Some(e),
            Self::ConnectionError(e) => Some(e),
            Self::ChannelError(e) => Some(e),
            Self::PacketError(e) => Some(e),
        }
    }
}

pub trait ValidationContext {
    /// Validation entrypoint.
    fn validate(&self, message: MsgEnvelope) -> Result<(), RouterError>
    where
        Self: Sized,
    {
        match message {
            MsgEnvelope::ClientMsg(message) => match message {
                ClientMsg::CreateClient(message) => create_client::validate(self, message),
                ClientMsg::UpdateClient(message) => update_client::validate(self, message),
                ClientMsg::Misbehaviour(_message) => unimplemented!(),
                ClientMsg::UpgradeClient(message) => upgrade_client::validate(self, message),
            }
            .map_err(RouterError::ContextError),
<<<<<<< HEAD
            MsgEnvelope::ConnectionMsg(_message) => todo!(),
            MsgEnvelope::ChannelMsg(message) => match message {
                ChannelMsg::ChannelOpenInit(message) => chan_open_init::validate(self, message),
                ChannelMsg::ChannelOpenTry(_) => todo!(),
                ChannelMsg::ChannelOpenAck(_) => todo!(),
                ChannelMsg::ChannelOpenConfirm(_) => todo!(),
                ChannelMsg::ChannelCloseInit(_) => todo!(),
                ChannelMsg::ChannelCloseConfirm(_) => todo!(),
            }
            .map_err(RouterError::ContextError),
=======
            MsgEnvelope::ConnectionMsg(message) => match message {
                ConnectionMsg::ConnectionOpenInit(message) => {
                    conn_open_init::validate(self, message)
                }
                ConnectionMsg::ConnectionOpenTry(message) => {
                    conn_open_try::validate(self, *message)
                }
                ConnectionMsg::ConnectionOpenAck(message) => {
                    conn_open_ack::validate(self, *message)
                }
                ConnectionMsg::ConnectionOpenConfirm(ref message) => {
                    conn_open_confirm::validate(self, message)
                }
            }
            .map_err(RouterError::ContextError),
            MsgEnvelope::ChannelMsg(_message) => todo!(),
>>>>>>> 01673ae0
            MsgEnvelope::PacketMsg(_message) => todo!(),
        }
    }

    /// Returns the ClientState for the given identifier `client_id`.
    fn client_state(&self, client_id: &ClientId) -> Result<Box<dyn ClientState>, ContextError>;

    /// Tries to decode the given `client_state` into a concrete light client state.
    fn decode_client_state(&self, client_state: Any) -> Result<Box<dyn ClientState>, ContextError>;

    /// Retrieve the consensus state for the given client ID at the specified
    /// height.
    ///
    /// Returns an error if no such state exists.
    fn consensus_state(
        &self,
        client_id: &ClientId,
        height: Height,
    ) -> Result<Box<dyn ConsensusState>, ContextError>;

    /// Search for the lowest consensus state higher than `height`.
    fn next_consensus_state(
        &self,
        client_id: &ClientId,
        height: Height,
    ) -> Result<Option<Box<dyn ConsensusState>>, ContextError>;

    /// Search for the highest consensus state lower than `height`.
    fn prev_consensus_state(
        &self,
        client_id: &ClientId,
        height: Height,
    ) -> Result<Option<Box<dyn ConsensusState>>, ContextError>;

    /// Returns the current height of the local chain.
    fn host_height(&self) -> Result<Height, ContextError>;

    /// Returns the current timestamp of the local chain.
    fn host_timestamp(&self) -> Result<Timestamp, ContextError> {
        let pending_consensus_state = self
            .pending_host_consensus_state()
            .expect("host must have pending consensus state");
        Ok(pending_consensus_state.timestamp())
    }

    /// Returns the pending `ConsensusState` of the host (local) chain.
    fn pending_host_consensus_state(&self) -> Result<Box<dyn ConsensusState>, ContextError>;

    /// Returns the `ConsensusState` of the host (local) chain at a specific height.
    fn host_consensus_state(&self, height: Height)
        -> Result<Box<dyn ConsensusState>, ContextError>;

    /// Returns a natural number, counting how many clients have been created thus far.
    /// The value of this counter should increase only via method `ClientKeeper::increase_client_counter`.
    fn client_counter(&self) -> Result<u64, ContextError>;

    /// Returns the ConnectionEnd for the given identifier `conn_id`.
    fn connection_end(&self, conn_id: &ConnectionId) -> Result<ConnectionEnd, ContextError>;

    /// Validates the `ClientState` of the client on the counterparty chain.
    fn validate_self_client(&self, counterparty_client_state: Any) -> Result<(), ConnectionError>;

    /// Returns the prefix that the local chain uses in the KV store.
    fn commitment_prefix(&self) -> CommitmentPrefix;

    /// Returns a counter on how many connections have been created thus far.
    fn connection_counter(&self) -> Result<u64, ContextError>;

    /// Function required by ICS 03. Returns the list of all possible versions that the connection
    /// handshake protocol supports.
    fn get_compatible_versions(&self) -> Vec<ConnectionVersion> {
        get_compatible_versions()
    }

    /// Function required by ICS 03. Returns one version out of the supplied list of versions, which the
    /// connection handshake protocol prefers.
    fn pick_version(
        &self,
        supported_versions: Vec<ConnectionVersion>,
        counterparty_candidate_versions: Vec<ConnectionVersion>,
    ) -> Result<ConnectionVersion, ContextError> {
        pick_version(supported_versions, counterparty_candidate_versions)
            .map_err(ContextError::ConnectionError)
    }

    /// Returns the ChannelEnd for the given `port_id` and `chan_id`.
    fn channel_end(
        &self,
        port_channel_id: &(PortId, ChannelId),
    ) -> Result<ChannelEnd, ContextError>;

    fn connection_channels(
        &self,
        cid: &ConnectionId,
    ) -> Result<Vec<(PortId, ChannelId)>, ContextError>;

    fn get_next_sequence_send(
        &self,
        port_channel_id: &(PortId, ChannelId),
    ) -> Result<Sequence, ContextError>;

    fn get_next_sequence_recv(
        &self,
        port_channel_id: &(PortId, ChannelId),
    ) -> Result<Sequence, ContextError>;

    fn get_next_sequence_ack(
        &self,
        port_channel_id: &(PortId, ChannelId),
    ) -> Result<Sequence, ContextError>;

    fn get_packet_commitment(
        &self,
        key: &(PortId, ChannelId, Sequence),
    ) -> Result<PacketCommitment, ContextError>;

    fn get_packet_receipt(
        &self,
        key: &(PortId, ChannelId, Sequence),
    ) -> Result<Receipt, ContextError>;

    fn get_packet_acknowledgement(
        &self,
        key: &(PortId, ChannelId, Sequence),
    ) -> Result<AcknowledgementCommitment, ContextError>;

    /// Compute the commitment for a packet.
    /// Note that the absence of `timeout_height` is treated as
    /// `{revision_number: 0, revision_height: 0}` to be consistent with ibc-go,
    /// where this value is used to mean "no timeout height":
    /// <https://github.com/cosmos/ibc-go/blob/04791984b3d6c83f704c4f058e6ca0038d155d91/modules/core/04-channel/keeper/packet.go#L206>
    fn packet_commitment(
        &self,
        packet_data: Vec<u8>,
        timeout_height: TimeoutHeight,
        timeout_timestamp: Timestamp,
    ) -> PacketCommitment {
        let mut hash_input = timeout_timestamp.nanoseconds().to_be_bytes().to_vec();

        let revision_number = timeout_height.commitment_revision_number().to_be_bytes();
        hash_input.append(&mut revision_number.to_vec());

        let revision_height = timeout_height.commitment_revision_height().to_be_bytes();
        hash_input.append(&mut revision_height.to_vec());

        let packet_data_hash = self.hash(packet_data);
        hash_input.append(&mut packet_data_hash.to_vec());

        self.hash(hash_input).into()
    }

    fn ack_commitment(&self, ack: Acknowledgement) -> AcknowledgementCommitment {
        self.hash(ack.into()).into()
    }

    /// A hashing function for packet commitments
    fn hash(&self, value: Vec<u8>) -> Vec<u8>;

    /// Returns the time when the client state for the given [`ClientId`] was updated with a header for the given [`Height`]
    fn client_update_time(
        &self,
        client_id: &ClientId,
        height: Height,
    ) -> Result<Timestamp, ContextError>;

    /// Returns the height when the client state for the given [`ClientId`] was updated with a header for the given [`Height`]
    fn client_update_height(
        &self,
        client_id: &ClientId,
        height: Height,
    ) -> Result<Height, ContextError>;

    /// Returns a counter on the number of channel ids have been created thus far.
    /// The value of this counter should increase only via method
    /// `ChannelKeeper::increase_channel_counter`.
    fn channel_counter(&self) -> Result<u64, ContextError>;

    /// Returns the maximum expected time per block
    fn max_expected_time_per_block(&self) -> Duration;

    /// Calculates the block delay period using the connection's delay period and the maximum
    /// expected time per block.
    fn block_delay(&self, delay_period_time: Duration) -> u64 {
        calculate_block_delay(delay_period_time, self.max_expected_time_per_block())
    }
}

pub trait ExecutionContext: ValidationContext {
    /// Execution entrypoint
    fn execute(&mut self, message: MsgEnvelope) -> Result<(), RouterError>
    where
        Self: Sized,
    {
        match message {
            MsgEnvelope::ClientMsg(message) => match message {
                ClientMsg::CreateClient(message) => create_client::execute(self, message),
                ClientMsg::UpdateClient(message) => update_client::execute(self, message),
                ClientMsg::Misbehaviour(_message) => unimplemented!(),
                ClientMsg::UpgradeClient(message) => upgrade_client::execute(self, message),
            }
            .map_err(RouterError::ContextError),
            MsgEnvelope::ConnectionMsg(message) => match message {
                ConnectionMsg::ConnectionOpenInit(message) => {
                    conn_open_init::execute(self, message)
                }
                ConnectionMsg::ConnectionOpenTry(message) => conn_open_try::execute(self, *message),
                ConnectionMsg::ConnectionOpenAck(message) => conn_open_ack::execute(self, *message),
                ConnectionMsg::ConnectionOpenConfirm(ref message) => {
                    conn_open_confirm::execute(self, message)
                }
            }
            .map_err(RouterError::ContextError),
            MsgEnvelope::ChannelMsg(_message) => todo!(),
            MsgEnvelope::PacketMsg(_message) => todo!(),
        }
    }

    /// Called upon successful client creation
    fn store_client_type(
        &mut self,
        client_type_path: ClientTypePath,
        client_type: ClientType,
    ) -> Result<(), ContextError>;

    /// Called upon successful client creation and update
    fn store_client_state(
        &mut self,
        client_state_path: ClientStatePath,
        client_state: Box<dyn ClientState>,
    ) -> Result<(), ContextError>;

    /// Called upon successful client creation and update
    fn store_consensus_state(
        &mut self,
        consensus_state_path: ClientConsensusStatePath,
        consensus_state: Box<dyn ConsensusState>,
    ) -> Result<(), ContextError>;

    /// Called upon client creation.
    /// Increases the counter which keeps track of how many clients have been created.
    /// Should never fail.
    fn increase_client_counter(&mut self);

    /// Called upon successful client update.
    /// Implementations are expected to use this to record the specified time as the time at which
    /// this update (or header) was processed.
    fn store_update_time(
        &mut self,
        client_id: ClientId,
        height: Height,
        timestamp: Timestamp,
    ) -> Result<(), ContextError>;

    /// Called upon successful client update.
    /// Implementations are expected to use this to record the specified height as the height at
    /// at which this update (or header) was processed.
    fn store_update_height(
        &mut self,
        client_id: ClientId,
        height: Height,
        host_height: Height,
    ) -> Result<(), ContextError>;

    /// Stores the given connection_end at path
    fn store_connection(
        &mut self,
        connections_path: ConnectionsPath,
        connection_end: &ConnectionEnd,
    ) -> Result<(), ContextError>;

    /// Stores the given connection_id at a path associated with the client_id.
    fn store_connection_to_client(
        &mut self,
        client_connections_path: ClientConnectionsPath,
        conn_id: &ConnectionId,
    ) -> Result<(), ContextError>;

    /// Called upon connection identifier creation (Init or Try process).
    /// Increases the counter which keeps track of how many connections have been created.
    /// Should never fail.
    fn increase_connection_counter(&mut self);

    fn store_packet_commitment(
        &mut self,
        commitments_path: CommitmentsPath,
        commitment: PacketCommitment,
    ) -> Result<(), ContextError>;

    fn delete_packet_commitment(&mut self, key: CommitmentsPath) -> Result<(), ContextError>;

    fn store_packet_receipt(
        &mut self,
        path: ReceiptsPath,
        receipt: Receipt,
    ) -> Result<(), ContextError>;

    fn store_packet_acknowledgement(
        &mut self,
        key: (PortId, ChannelId, Sequence),
        ack_commitment: AcknowledgementCommitment,
    ) -> Result<(), ContextError>;

    fn delete_packet_acknowledgement(
        &mut self,
        key: (PortId, ChannelId, Sequence),
    ) -> Result<(), ContextError>;

    fn store_connection_channels(
        &mut self,
        conn_id: ConnectionId,
        port_channel_id: &(PortId, ChannelId),
    ) -> Result<(), ContextError>;

    /// Stores the given channel_end at a path associated with the port_id and channel_id.
    fn store_channel(
        &mut self,
        port_channel_id: (PortId, ChannelId),
        channel_end: &ChannelEnd,
    ) -> Result<(), ContextError>;

    fn store_next_sequence_send(
        &mut self,
        port_channel_id: (PortId, ChannelId),
        seq: Sequence,
    ) -> Result<(), ContextError>;

    fn store_next_sequence_recv(
        &mut self,
        port_channel_id: (PortId, ChannelId),
        seq: Sequence,
    ) -> Result<(), ContextError>;

    fn store_next_sequence_ack(
        &mut self,
        port_channel_id: (PortId, ChannelId),
        seq: Sequence,
    ) -> Result<(), ContextError>;

    /// Called upon channel identifier creation (Init or Try message processing).
    /// Increases the counter which keeps track of how many channels have been created.
    /// Should never fail.
    fn increase_channel_counter(&mut self);

    /// Ibc events
    fn emit_ibc_event(&mut self, event: IbcEvent);

    /// Logging facility
    fn log_message(&mut self, message: String);
}<|MERGE_RESOLUTION|>--- conflicted
+++ resolved
@@ -10,15 +10,12 @@
 use super::ics02_client::client_type::ClientType;
 use super::ics02_client::handler::{create_client, update_client, upgrade_client};
 use super::ics02_client::msgs::ClientMsg;
-<<<<<<< HEAD
-use super::ics04_channel::handler::chan_open_init;
-use super::ics04_channel::msgs::ChannelMsg;
-=======
 use super::ics03_connection::handler::{
     conn_open_ack, conn_open_confirm, conn_open_init, conn_open_try,
 };
 use super::ics03_connection::msgs::ConnectionMsg;
->>>>>>> 01673ae0
+use super::ics04_channel::handler::chan_open_init;
+use super::ics04_channel::msgs::ChannelMsg;
 use super::ics24_host::path::{
     ClientConnectionsPath, ClientConsensusStatePath, ClientStatePath, ClientTypePath,
     CommitmentsPath, ConnectionsPath, ReceiptsPath,
@@ -109,8 +106,21 @@
                 ClientMsg::UpgradeClient(message) => upgrade_client::validate(self, message),
             }
             .map_err(RouterError::ContextError),
-<<<<<<< HEAD
-            MsgEnvelope::ConnectionMsg(_message) => todo!(),
+            MsgEnvelope::ConnectionMsg(message) => match message {
+                ConnectionMsg::ConnectionOpenInit(message) => {
+                    conn_open_init::validate(self, message)
+                }
+                ConnectionMsg::ConnectionOpenTry(message) => {
+                    conn_open_try::validate(self, *message)
+                }
+                ConnectionMsg::ConnectionOpenAck(message) => {
+                    conn_open_ack::validate(self, *message)
+                }
+                ConnectionMsg::ConnectionOpenConfirm(ref message) => {
+                    conn_open_confirm::validate(self, message)
+                }
+            }
+            .map_err(RouterError::ContextError),
             MsgEnvelope::ChannelMsg(message) => match message {
                 ChannelMsg::ChannelOpenInit(message) => chan_open_init::validate(self, message),
                 ChannelMsg::ChannelOpenTry(_) => todo!(),
@@ -120,24 +130,6 @@
                 ChannelMsg::ChannelCloseConfirm(_) => todo!(),
             }
             .map_err(RouterError::ContextError),
-=======
-            MsgEnvelope::ConnectionMsg(message) => match message {
-                ConnectionMsg::ConnectionOpenInit(message) => {
-                    conn_open_init::validate(self, message)
-                }
-                ConnectionMsg::ConnectionOpenTry(message) => {
-                    conn_open_try::validate(self, *message)
-                }
-                ConnectionMsg::ConnectionOpenAck(message) => {
-                    conn_open_ack::validate(self, *message)
-                }
-                ConnectionMsg::ConnectionOpenConfirm(ref message) => {
-                    conn_open_confirm::validate(self, message)
-                }
-            }
-            .map_err(RouterError::ContextError),
-            MsgEnvelope::ChannelMsg(_message) => todo!(),
->>>>>>> 01673ae0
             MsgEnvelope::PacketMsg(_message) => todo!(),
         }
     }
