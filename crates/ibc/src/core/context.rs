use crate::prelude::*;

<<<<<<< HEAD
use self::chan_close_confirm::{chan_close_confirm_execute, chan_close_confirm_validate};
use self::chan_close_init::{chan_close_init_execute, chan_close_init_validate};
use self::chan_open_ack::{chan_open_ack_execute, chan_open_ack_validate};
use self::chan_open_confirm::{chan_open_confirm_execute, chan_open_confirm_validate};
use self::chan_open_init::{chan_open_init_execute, chan_open_init_validate};
use self::chan_open_try::{chan_open_try_execute, chan_open_try_validate};

use self::acknowledgement::{acknowledgement_packet_execute, acknowledgement_packet_validate};
use self::recv_packet::{recv_packet_execute, recv_packet_validate};
use self::timeout::{timeout_packet_execute, timeout_packet_validate, TimeoutMsgType};

use super::ics04_channel::msgs::{channel_msg_to_port_id, packet_msg_to_port_id};
use super::ics24_host::path::PortPath;
use super::ics26_routing::router::{RouterMut, RouterRef};
use super::{
    ics02_client::error::ClientError,
    ics03_connection::error::ConnectionError,
    ics04_channel::error::{ChannelError, PacketError},
};
=======
use crate::signer::Signer;
use alloc::string::String;
>>>>>>> 3e2566b3
use core::time::Duration;
use displaydoc::Display;
use ibc_proto::google::protobuf::Any;

use crate::core::events::IbcEvent;
use crate::core::ics02_client::client_state::ClientState;
use crate::core::ics02_client::consensus_state::ConsensusState;
use crate::core::ics02_client::error::ClientError;
use crate::core::ics03_connection::connection::ConnectionEnd;
use crate::core::ics03_connection::error::ConnectionError;
use crate::core::ics03_connection::version::{
    get_compatible_versions, pick_version, Version as ConnectionVersion,
};
use crate::core::ics04_channel::channel::ChannelEnd;
use crate::core::ics04_channel::commitment::{AcknowledgementCommitment, PacketCommitment};
use crate::core::ics04_channel::context::calculate_block_delay;
use crate::core::ics04_channel::error::ChannelError;
use crate::core::ics04_channel::error::PacketError;
use crate::core::ics04_channel::packet::{Receipt, Sequence};
use crate::core::ics23_commitment::commitment::CommitmentPrefix;
<<<<<<< HEAD
use crate::core::ics24_host::identifier::ConnectionId;
use crate::core::ics24_host::path::{
    AckPath, ChannelEndPath, ClientConnectionPath, ClientConsensusStatePath, ClientStatePath,
    ClientTypePath, CommitmentPath, ConnectionPath, ReceiptPath, SeqAckPath, SeqRecvPath,
    SeqSendPath,
};
use crate::core::{
    ics02_client::{
        handler::{create_client, misbehaviour, update_client, upgrade_client},
        msgs::ClientMsg,
    },
    ics03_connection::{
        handler::{conn_open_ack, conn_open_confirm, conn_open_init, conn_open_try},
        msgs::ConnectionMsg,
    },
    ics24_host::identifier::ClientId,
    ics26_routing::{error::RouterError, msgs::MsgEnvelope},
=======
use crate::core::ics24_host::identifier::ClientId;
use crate::core::ics24_host::identifier::ConnectionId;
use crate::core::ics24_host::path::{
    AckPath, ChannelEndPath, ClientConnectionPath, ClientConsensusStatePath, ClientStatePath,
    CommitmentPath, ConnectionPath, ReceiptPath, SeqAckPath, SeqRecvPath, SeqSendPath,
>>>>>>> 3e2566b3
};
use crate::core::router::Router;
use crate::core::timestamp::Timestamp;
use crate::Height;

/// Top-level error
#[derive(Debug, Display)]
pub enum ContextError {
    /// ICS02 Client error: {0}
    ClientError(ClientError),
    /// ICS03 Connection error: {0}
    ConnectionError(ConnectionError),
    /// ICS04 Channel error: {0}
    ChannelError(ChannelError),
    /// ICS04 Packet error: {0}
    PacketError(PacketError),
}

impl From<ClientError> for ContextError {
    fn from(err: ClientError) -> ContextError {
        Self::ClientError(err)
    }
}

impl From<ConnectionError> for ContextError {
    fn from(err: ConnectionError) -> ContextError {
        Self::ConnectionError(err)
    }
}

impl From<ChannelError> for ContextError {
    fn from(err: ChannelError) -> ContextError {
        Self::ChannelError(err)
    }
}

impl From<PacketError> for ContextError {
    fn from(err: PacketError) -> ContextError {
        Self::PacketError(err)
    }
}

#[cfg(feature = "std")]
impl std::error::Error for ContextError {
    fn source(&self) -> Option<&(dyn std::error::Error + 'static)> {
        match &self {
            Self::ClientError(e) => Some(e),
            Self::ConnectionError(e) => Some(e),
            Self::ChannelError(e) => Some(e),
            Self::PacketError(e) => Some(e),
        }
    }
}

<<<<<<< HEAD
pub trait HostContext {
    fn router(&self) -> &dyn RouterRef;
    fn router_mut(&mut self) -> &mut dyn RouterMut;

    // fn logger(&self) -> &dyn LoggerRef;
    // fn logger_mut(&mut self) -> &mut dyn LoggerMut;

    // fn event_emitter(&self) -> &dyn EventEmitterRef;
    // fn event_emitter_mut(&mut self) -> &mut dyn EventEmitterMut;
}

pub trait ValidationContext: HostContext {
    /// Validation entrypoint.
    fn validate(&self, msg: MsgEnvelope) -> Result<(), RouterError>
    where
        Self: Sized,
    {
        match msg {
            MsgEnvelope::Client(msg) => match msg {
                ClientMsg::CreateClient(msg) => create_client::validate(self, msg),
                ClientMsg::UpdateClient(msg) => update_client::validate(self, msg),
                ClientMsg::Misbehaviour(msg) => misbehaviour::validate(self, msg),
                ClientMsg::UpgradeClient(msg) => upgrade_client::validate(self, msg),
            }
            .map_err(RouterError::ContextError),
            MsgEnvelope::Connection(msg) => match msg {
                ConnectionMsg::OpenInit(msg) => conn_open_init::validate(self, msg),
                ConnectionMsg::OpenTry(msg) => conn_open_try::validate(self, msg),
                ConnectionMsg::OpenAck(msg) => conn_open_ack::validate(self, msg),
                ConnectionMsg::OpenConfirm(ref msg) => conn_open_confirm::validate(self, msg),
            }
            .map_err(RouterError::ContextError),
            MsgEnvelope::Channel(msg) => {
                let port_id = channel_msg_to_port_id(&msg);
                let module_id = self.lookup_module(&PortPath(port_id))?;
                if self.get_route(&module_id).is_none() {
                    return Err(ChannelError::RouteNotFound)
                        .map_err(ContextError::ChannelError)
                        .map_err(RouterError::ContextError);
                }

                match msg {
                    ChannelMsg::OpenInit(msg) => chan_open_init_validate(self, module_id, msg),
                    ChannelMsg::OpenTry(msg) => chan_open_try_validate(self, module_id, msg),
                    ChannelMsg::OpenAck(msg) => chan_open_ack_validate(self, module_id, msg),
                    ChannelMsg::OpenConfirm(msg) => {
                        chan_open_confirm_validate(self, module_id, msg)
                    }
                    ChannelMsg::CloseInit(msg) => chan_close_init_validate(self, module_id, msg),
                    ChannelMsg::CloseConfirm(msg) => {
                        chan_close_confirm_validate(self, module_id, msg)
                    }
                }
                .map_err(RouterError::ContextError)
            }
            MsgEnvelope::Packet(msg) => {
                let port_id = packet_msg_to_port_id(&msg);
                let module_id = self.lookup_module(&PortPath(port_id))?;
                if self.get_route(&module_id).is_none() {
                    return Err(ChannelError::RouteNotFound)
                        .map_err(ContextError::ChannelError)
                        .map_err(RouterError::ContextError);
                }

                match msg {
                    PacketMsg::Recv(msg) => recv_packet_validate(self, msg),
                    PacketMsg::Ack(msg) => acknowledgement_packet_validate(self, module_id, msg),
                    PacketMsg::Timeout(msg) => {
                        timeout_packet_validate(self, module_id, TimeoutMsgType::Timeout(msg))
                    }
                    PacketMsg::TimeoutOnClose(msg) => timeout_packet_validate(
                        self,
                        module_id,
                        TimeoutMsgType::TimeoutOnClose(msg),
                    ),
                }
                .map_err(RouterError::ContextError)
            }
=======
/// Error returned from entrypoint functions [`dispatch`][super::dispatch], [`validate`][super::validate] and
/// [`execute`][super::execute].
#[derive(Debug, Display)]
pub enum RouterError {
    /// context error: `{0}`
    ContextError(ContextError),
    /// unknown type URL `{url}`
    UnknownMessageTypeUrl { url: String },
    /// the message is malformed and cannot be decoded error: `{0}`
    MalformedMessageBytes(ibc_proto::protobuf::Error),
}

impl From<ContextError> for RouterError {
    fn from(error: ContextError) -> Self {
        Self::ContextError(error)
    }
}

#[cfg(feature = "std")]
impl std::error::Error for RouterError {
    fn source(&self) -> Option<&(dyn std::error::Error + 'static)> {
        match &self {
            Self::ContextError(e) => Some(e),
            Self::UnknownMessageTypeUrl { .. } => None,
            Self::MalformedMessageBytes(e) => Some(e),
>>>>>>> 3e2566b3
        }
    }
}

/// Context to be implemented by the host that provides all "read-only" methods.
///
/// Trait used for the top-level [`validate`](crate::core::validate)
pub trait ValidationContext: Router {
    /// Returns the ClientState for the given identifier `client_id`.
    fn client_state(&self, client_id: &ClientId) -> Result<Box<dyn ClientState>, ContextError>;

    /// Tries to decode the given `client_state` into a concrete light client state.
    fn decode_client_state(&self, client_state: Any) -> Result<Box<dyn ClientState>, ContextError>;

    /// Retrieve the consensus state for the given client ID at the specified
    /// height.
    ///
    /// Returns an error if no such state exists.
    fn consensus_state(
        &self,
        client_cons_state_path: &ClientConsensusStatePath,
    ) -> Result<Box<dyn ConsensusState>, ContextError>;

    /// Search for the lowest consensus state higher than `height`.
    fn next_consensus_state(
        &self,
        client_id: &ClientId,
        height: &Height,
    ) -> Result<Option<Box<dyn ConsensusState>>, ContextError>;

    /// Search for the highest consensus state lower than `height`.
    fn prev_consensus_state(
        &self,
        client_id: &ClientId,
        height: &Height,
    ) -> Result<Option<Box<dyn ConsensusState>>, ContextError>;

    /// Returns the current height of the local chain.
    fn host_height(&self) -> Result<Height, ContextError>;

    /// Returns the current timestamp of the local chain.
    fn host_timestamp(&self) -> Result<Timestamp, ContextError>;

    /// Returns the `ConsensusState` of the host (local) chain at a specific height.
    fn host_consensus_state(
        &self,
        height: &Height,
    ) -> Result<Box<dyn ConsensusState>, ContextError>;

    /// Returns a natural number, counting how many clients have been created
    /// thus far. The value of this counter should increase only via method
    /// `ExecutionContext::increase_client_counter`.
    fn client_counter(&self) -> Result<u64, ContextError>;

    /// Returns the ConnectionEnd for the given identifier `conn_id`.
    fn connection_end(&self, conn_id: &ConnectionId) -> Result<ConnectionEnd, ContextError>;

    /// Validates the `ClientState` of the client (a client referring to host) stored on the counterparty chain against the host's internal state.
    ///
    /// For more information on the specific requirements for validating the
    /// client state of a host chain, please refer to the [ICS24 host
    /// requirements](https://github.com/cosmos/ibc/tree/main/spec/core/ics-024-host-requirements#client-state-validation)
    ///
    /// Additionally, implementations specific to individual chains can be found
    /// in the [hosts](crate::hosts) module.
    fn validate_self_client(
        &self,
        client_state_of_host_on_counterparty: Any,
    ) -> Result<(), ContextError>;

    /// Returns the prefix that the local chain uses in the KV store.
    fn commitment_prefix(&self) -> CommitmentPrefix;

    /// Returns a counter on how many connections have been created thus far.
    fn connection_counter(&self) -> Result<u64, ContextError>;

    /// Function required by ICS 03. Returns the list of all possible versions that the connection
    /// handshake protocol supports.
    fn get_compatible_versions(&self) -> Vec<ConnectionVersion> {
        get_compatible_versions()
    }

    /// Function required by ICS 03. Returns one version out of the supplied list of versions, which the
    /// connection handshake protocol prefers.
    fn pick_version(
        &self,
        counterparty_candidate_versions: &[ConnectionVersion],
    ) -> Result<ConnectionVersion, ContextError> {
        let version = pick_version(
            &self.get_compatible_versions(),
            counterparty_candidate_versions,
        )?;
        Ok(version)
    }

    /// Returns the `ChannelEnd` for the given `port_id` and `chan_id`.
    fn channel_end(&self, channel_end_path: &ChannelEndPath) -> Result<ChannelEnd, ContextError>;

    /// Returns the sequence number for the next packet to be sent for the given store path
    fn get_next_sequence_send(&self, seq_send_path: &SeqSendPath)
        -> Result<Sequence, ContextError>;

    /// Returns the sequence number for the next packet to be received for the given store path
    fn get_next_sequence_recv(&self, seq_recv_path: &SeqRecvPath)
        -> Result<Sequence, ContextError>;

    /// Returns the sequence number for the next packet to be acknowledged for the given store path
    fn get_next_sequence_ack(&self, seq_ack_path: &SeqAckPath) -> Result<Sequence, ContextError>;

    /// Returns the packet commitment for the given store path
    fn get_packet_commitment(
        &self,
        commitment_path: &CommitmentPath,
    ) -> Result<PacketCommitment, ContextError>;

    /// Returns the packet receipt for the given store path
    fn get_packet_receipt(&self, receipt_path: &ReceiptPath) -> Result<Receipt, ContextError>;

    /// Returns the packet acknowledgement for the given store path
    fn get_packet_acknowledgement(
        &self,
        ack_path: &AckPath,
    ) -> Result<AcknowledgementCommitment, ContextError>;

    /// Returns the time when the client state for the given [`ClientId`] was updated with a header for the given [`Height`]
    fn client_update_time(
        &self,
        client_id: &ClientId,
        height: &Height,
    ) -> Result<Timestamp, ContextError>;

    /// Returns the height when the client state for the given [`ClientId`] was updated with a header for the given [`Height`]
    fn client_update_height(
        &self,
        client_id: &ClientId,
        height: &Height,
    ) -> Result<Height, ContextError>;

    /// Returns a counter on the number of channel ids have been created thus far.
    /// The value of this counter should increase only via method
    /// `ExecutionContext::increase_channel_counter`.
    fn channel_counter(&self) -> Result<u64, ContextError>;

    /// Returns the maximum expected time per block
    fn max_expected_time_per_block(&self) -> Duration;

    /// Calculates the block delay period using the connection's delay period and the maximum
    /// expected time per block.
    fn block_delay(&self, delay_period_time: &Duration) -> u64 {
        calculate_block_delay(delay_period_time, &self.max_expected_time_per_block())
    }

    /// Validates the `signer` field of IBC messages, which represents the address
    /// of the user/relayer that signed the given message.
    fn validate_message_signer(&self, signer: &Signer) -> Result<(), ContextError>;
}

<<<<<<< HEAD
pub trait ExecutionContext: ValidationContext + HostContext {
    /// Execution entrypoint
    fn execute(&mut self, msg: MsgEnvelope) -> Result<(), RouterError>
    where
        Self: Sized,
    {
        match msg {
            MsgEnvelope::Client(msg) => match msg {
                ClientMsg::CreateClient(msg) => create_client::execute(self, msg),
                ClientMsg::UpdateClient(msg) => update_client::execute(self, msg),
                ClientMsg::Misbehaviour(msg) => misbehaviour::execute(self, msg),
                ClientMsg::UpgradeClient(msg) => upgrade_client::execute(self, msg),
            }
            .map_err(RouterError::ContextError),
            MsgEnvelope::Connection(msg) => match msg {
                ConnectionMsg::OpenInit(msg) => conn_open_init::execute(self, msg),
                ConnectionMsg::OpenTry(msg) => conn_open_try::execute(self, msg),
                ConnectionMsg::OpenAck(msg) => conn_open_ack::execute(self, msg),
                ConnectionMsg::OpenConfirm(ref msg) => conn_open_confirm::execute(self, msg),
            }
            .map_err(RouterError::ContextError),
            MsgEnvelope::Channel(msg) => {
                let port_id = channel_msg_to_port_id(&msg);
                let module_id = self.lookup_module(&PortPath(port_id))?;
                if self.get_route(&module_id).is_none() {
                    return Err(ChannelError::RouteNotFound)
                        .map_err(ContextError::ChannelError)
                        .map_err(RouterError::ContextError);
                }

                match msg {
                    ChannelMsg::OpenInit(msg) => chan_open_init_execute(self, module_id, msg),
                    ChannelMsg::OpenTry(msg) => chan_open_try_execute(self, module_id, msg),
                    ChannelMsg::OpenAck(msg) => chan_open_ack_execute(self, module_id, msg),
                    ChannelMsg::OpenConfirm(msg) => chan_open_confirm_execute(self, module_id, msg),
                    ChannelMsg::CloseInit(msg) => chan_close_init_execute(self, module_id, msg),
                    ChannelMsg::CloseConfirm(msg) => {
                        chan_close_confirm_execute(self, module_id, msg)
                    }
                }
                .map_err(RouterError::ContextError)
            }
            MsgEnvelope::Packet(msg) => {
                let port_id = packet_msg_to_port_id(&msg);
                let module_id = self.lookup_module(&PortPath(port_id))?;
                if self.get_route(&module_id).is_none() {
                    return Err(ChannelError::RouteNotFound)
                        .map_err(ContextError::ChannelError)
                        .map_err(RouterError::ContextError);
                }

                match msg {
                    PacketMsg::Recv(msg) => recv_packet_execute(self, module_id, msg),
                    PacketMsg::Ack(msg) => acknowledgement_packet_execute(self, module_id, msg),
                    PacketMsg::Timeout(msg) => {
                        timeout_packet_execute(self, module_id, TimeoutMsgType::Timeout(msg))
                    }
                    PacketMsg::TimeoutOnClose(msg) => {
                        timeout_packet_execute(self, module_id, TimeoutMsgType::TimeoutOnClose(msg))
                    }
                }
                .map_err(RouterError::ContextError)
            }
        }
    }

    /// Called upon successful client creation
    fn store_client_type(
        &mut self,
        client_type_path: ClientTypePath,
        client_type: ClientType,
    ) -> Result<(), ContextError>;

=======
/// Context to be implemented by the host that provides all "write-only" methods.
///
/// Trait used for the top-level [`execute`](crate::core::execute) and [`dispatch`](crate::core::dispatch)
pub trait ExecutionContext: ValidationContext {
>>>>>>> 3e2566b3
    /// Called upon successful client creation and update
    fn store_client_state(
        &mut self,
        client_state_path: ClientStatePath,
        client_state: Box<dyn ClientState>,
    ) -> Result<(), ContextError>;

    /// Called upon successful client creation and update
    fn store_consensus_state(
        &mut self,
        consensus_state_path: ClientConsensusStatePath,
        consensus_state: Box<dyn ConsensusState>,
    ) -> Result<(), ContextError>;

    /// Called upon client creation.
    /// Increases the counter which keeps track of how many clients have been created.
    /// Should never fail.
    fn increase_client_counter(&mut self);

    /// Called upon successful client update.
    /// Implementations are expected to use this to record the specified time as the time at which
    /// this update (or header) was processed.
    fn store_update_time(
        &mut self,
        client_id: ClientId,
        height: Height,
        timestamp: Timestamp,
    ) -> Result<(), ContextError>;

    /// Called upon successful client update.
    /// Implementations are expected to use this to record the specified height as the height at
    /// at which this update (or header) was processed.
    fn store_update_height(
        &mut self,
        client_id: ClientId,
        height: Height,
        host_height: Height,
    ) -> Result<(), ContextError>;

    /// Stores the given connection_end at path
    fn store_connection(
        &mut self,
        connection_path: &ConnectionPath,
        connection_end: ConnectionEnd,
    ) -> Result<(), ContextError>;

    /// Stores the given connection_id at a path associated with the client_id.
    fn store_connection_to_client(
        &mut self,
        client_connection_path: &ClientConnectionPath,
        conn_id: ConnectionId,
    ) -> Result<(), ContextError>;

    /// Called upon connection identifier creation (Init or Try process).
    /// Increases the counter which keeps track of how many connections have been created.
    /// Should never fail.
    fn increase_connection_counter(&mut self);

    /// Stores the given packet commitment at the given store path
    fn store_packet_commitment(
        &mut self,
        commitment_path: &CommitmentPath,
        commitment: PacketCommitment,
    ) -> Result<(), ContextError>;

    /// Deletes the packet commitment at the given store path
    fn delete_packet_commitment(
        &mut self,
        commitment_path: &CommitmentPath,
    ) -> Result<(), ContextError>;

    /// Stores the given packet receipt at the given store path
    fn store_packet_receipt(
        &mut self,
        receipt_path: &ReceiptPath,
        receipt: Receipt,
    ) -> Result<(), ContextError>;

    /// Stores the given packet acknowledgement at the given store path
    fn store_packet_acknowledgement(
        &mut self,
        ack_path: &AckPath,
        ack_commitment: AcknowledgementCommitment,
    ) -> Result<(), ContextError>;

    /// Deletes the packet acknowledgement at the given store path
    fn delete_packet_acknowledgement(&mut self, ack_path: &AckPath) -> Result<(), ContextError>;

    /// Stores the given channel_end at a path associated with the port_id and channel_id.
    fn store_channel(
        &mut self,
        channel_end_path: &ChannelEndPath,
        channel_end: ChannelEnd,
    ) -> Result<(), ContextError>;

    /// Stores the given `nextSequenceSend` number at the given store path
    fn store_next_sequence_send(
        &mut self,
        seq_send_path: &SeqSendPath,
        seq: Sequence,
    ) -> Result<(), ContextError>;

    /// Stores the given `nextSequenceRecv` number at the given store path
    fn store_next_sequence_recv(
        &mut self,
        seq_recv_path: &SeqRecvPath,
        seq: Sequence,
    ) -> Result<(), ContextError>;

    /// Stores the given `nextSequenceAck` number at the given store path
    fn store_next_sequence_ack(
        &mut self,
        seq_ack_path: &SeqAckPath,
        seq: Sequence,
    ) -> Result<(), ContextError>;

    /// Called upon channel identifier creation (Init or Try message processing).
    /// Increases the counter which keeps track of how many channels have been created.
    /// Should never fail.
    fn increase_channel_counter(&mut self);

    /// Emit the given IBC event
    fn emit_ibc_event(&mut self, event: IbcEvent);

    /// Log the given message.
    fn log_message(&mut self, message: String);
}<|MERGE_RESOLUTION|>--- conflicted
+++ resolved
@@ -1,29 +1,7 @@
 use crate::prelude::*;
 
-<<<<<<< HEAD
-use self::chan_close_confirm::{chan_close_confirm_execute, chan_close_confirm_validate};
-use self::chan_close_init::{chan_close_init_execute, chan_close_init_validate};
-use self::chan_open_ack::{chan_open_ack_execute, chan_open_ack_validate};
-use self::chan_open_confirm::{chan_open_confirm_execute, chan_open_confirm_validate};
-use self::chan_open_init::{chan_open_init_execute, chan_open_init_validate};
-use self::chan_open_try::{chan_open_try_execute, chan_open_try_validate};
-
-use self::acknowledgement::{acknowledgement_packet_execute, acknowledgement_packet_validate};
-use self::recv_packet::{recv_packet_execute, recv_packet_validate};
-use self::timeout::{timeout_packet_execute, timeout_packet_validate, TimeoutMsgType};
-
-use super::ics04_channel::msgs::{channel_msg_to_port_id, packet_msg_to_port_id};
-use super::ics24_host::path::PortPath;
-use super::ics26_routing::router::{RouterMut, RouterRef};
-use super::{
-    ics02_client::error::ClientError,
-    ics03_connection::error::ConnectionError,
-    ics04_channel::error::{ChannelError, PacketError},
-};
-=======
 use crate::signer::Signer;
 use alloc::string::String;
->>>>>>> 3e2566b3
 use core::time::Duration;
 use displaydoc::Display;
 use ibc_proto::google::protobuf::Any;
@@ -44,35 +22,16 @@
 use crate::core::ics04_channel::error::PacketError;
 use crate::core::ics04_channel::packet::{Receipt, Sequence};
 use crate::core::ics23_commitment::commitment::CommitmentPrefix;
-<<<<<<< HEAD
-use crate::core::ics24_host::identifier::ConnectionId;
-use crate::core::ics24_host::path::{
-    AckPath, ChannelEndPath, ClientConnectionPath, ClientConsensusStatePath, ClientStatePath,
-    ClientTypePath, CommitmentPath, ConnectionPath, ReceiptPath, SeqAckPath, SeqRecvPath,
-    SeqSendPath,
-};
-use crate::core::{
-    ics02_client::{
-        handler::{create_client, misbehaviour, update_client, upgrade_client},
-        msgs::ClientMsg,
-    },
-    ics03_connection::{
-        handler::{conn_open_ack, conn_open_confirm, conn_open_init, conn_open_try},
-        msgs::ConnectionMsg,
-    },
-    ics24_host::identifier::ClientId,
-    ics26_routing::{error::RouterError, msgs::MsgEnvelope},
-=======
 use crate::core::ics24_host::identifier::ClientId;
 use crate::core::ics24_host::identifier::ConnectionId;
 use crate::core::ics24_host::path::{
     AckPath, ChannelEndPath, ClientConnectionPath, ClientConsensusStatePath, ClientStatePath,
     CommitmentPath, ConnectionPath, ReceiptPath, SeqAckPath, SeqRecvPath, SeqSendPath,
->>>>>>> 3e2566b3
 };
-use crate::core::router::Router;
 use crate::core::timestamp::Timestamp;
 use crate::Height;
+
+use super::router::{RouterMut, RouterRef};
 
 /// Top-level error
 #[derive(Debug, Display)]
@@ -123,86 +82,6 @@
     }
 }
 
-<<<<<<< HEAD
-pub trait HostContext {
-    fn router(&self) -> &dyn RouterRef;
-    fn router_mut(&mut self) -> &mut dyn RouterMut;
-
-    // fn logger(&self) -> &dyn LoggerRef;
-    // fn logger_mut(&mut self) -> &mut dyn LoggerMut;
-
-    // fn event_emitter(&self) -> &dyn EventEmitterRef;
-    // fn event_emitter_mut(&mut self) -> &mut dyn EventEmitterMut;
-}
-
-pub trait ValidationContext: HostContext {
-    /// Validation entrypoint.
-    fn validate(&self, msg: MsgEnvelope) -> Result<(), RouterError>
-    where
-        Self: Sized,
-    {
-        match msg {
-            MsgEnvelope::Client(msg) => match msg {
-                ClientMsg::CreateClient(msg) => create_client::validate(self, msg),
-                ClientMsg::UpdateClient(msg) => update_client::validate(self, msg),
-                ClientMsg::Misbehaviour(msg) => misbehaviour::validate(self, msg),
-                ClientMsg::UpgradeClient(msg) => upgrade_client::validate(self, msg),
-            }
-            .map_err(RouterError::ContextError),
-            MsgEnvelope::Connection(msg) => match msg {
-                ConnectionMsg::OpenInit(msg) => conn_open_init::validate(self, msg),
-                ConnectionMsg::OpenTry(msg) => conn_open_try::validate(self, msg),
-                ConnectionMsg::OpenAck(msg) => conn_open_ack::validate(self, msg),
-                ConnectionMsg::OpenConfirm(ref msg) => conn_open_confirm::validate(self, msg),
-            }
-            .map_err(RouterError::ContextError),
-            MsgEnvelope::Channel(msg) => {
-                let port_id = channel_msg_to_port_id(&msg);
-                let module_id = self.lookup_module(&PortPath(port_id))?;
-                if self.get_route(&module_id).is_none() {
-                    return Err(ChannelError::RouteNotFound)
-                        .map_err(ContextError::ChannelError)
-                        .map_err(RouterError::ContextError);
-                }
-
-                match msg {
-                    ChannelMsg::OpenInit(msg) => chan_open_init_validate(self, module_id, msg),
-                    ChannelMsg::OpenTry(msg) => chan_open_try_validate(self, module_id, msg),
-                    ChannelMsg::OpenAck(msg) => chan_open_ack_validate(self, module_id, msg),
-                    ChannelMsg::OpenConfirm(msg) => {
-                        chan_open_confirm_validate(self, module_id, msg)
-                    }
-                    ChannelMsg::CloseInit(msg) => chan_close_init_validate(self, module_id, msg),
-                    ChannelMsg::CloseConfirm(msg) => {
-                        chan_close_confirm_validate(self, module_id, msg)
-                    }
-                }
-                .map_err(RouterError::ContextError)
-            }
-            MsgEnvelope::Packet(msg) => {
-                let port_id = packet_msg_to_port_id(&msg);
-                let module_id = self.lookup_module(&PortPath(port_id))?;
-                if self.get_route(&module_id).is_none() {
-                    return Err(ChannelError::RouteNotFound)
-                        .map_err(ContextError::ChannelError)
-                        .map_err(RouterError::ContextError);
-                }
-
-                match msg {
-                    PacketMsg::Recv(msg) => recv_packet_validate(self, msg),
-                    PacketMsg::Ack(msg) => acknowledgement_packet_validate(self, module_id, msg),
-                    PacketMsg::Timeout(msg) => {
-                        timeout_packet_validate(self, module_id, TimeoutMsgType::Timeout(msg))
-                    }
-                    PacketMsg::TimeoutOnClose(msg) => timeout_packet_validate(
-                        self,
-                        module_id,
-                        TimeoutMsgType::TimeoutOnClose(msg),
-                    ),
-                }
-                .map_err(RouterError::ContextError)
-            }
-=======
 /// Error returned from entrypoint functions [`dispatch`][super::dispatch], [`validate`][super::validate] and
 /// [`execute`][super::execute].
 #[derive(Debug, Display)]
@@ -228,15 +107,25 @@
             Self::ContextError(e) => Some(e),
             Self::UnknownMessageTypeUrl { .. } => None,
             Self::MalformedMessageBytes(e) => Some(e),
->>>>>>> 3e2566b3
         }
     }
+}
+
+pub trait HostContext {
+    fn router(&self) -> &dyn RouterRef;
+    fn router_mut(&mut self) -> &mut dyn RouterMut;
+
+    // fn logger(&self) -> &dyn LoggerRef;
+    // fn logger_mut(&mut self) -> &mut dyn LoggerMut;
+
+    // fn event_emitter(&self) -> &dyn EventEmitterRef;
+    // fn event_emitter_mut(&mut self) -> &mut dyn EventEmitterMut;
 }
 
 /// Context to be implemented by the host that provides all "read-only" methods.
 ///
 /// Trait used for the top-level [`validate`](crate::core::validate)
-pub trait ValidationContext: Router {
+pub trait ValidationContext: HostContext {
     /// Returns the ClientState for the given identifier `client_id`.
     fn client_state(&self, client_id: &ClientId) -> Result<Box<dyn ClientState>, ContextError>;
 
@@ -386,86 +275,7 @@
     fn validate_message_signer(&self, signer: &Signer) -> Result<(), ContextError>;
 }
 
-<<<<<<< HEAD
 pub trait ExecutionContext: ValidationContext + HostContext {
-    /// Execution entrypoint
-    fn execute(&mut self, msg: MsgEnvelope) -> Result<(), RouterError>
-    where
-        Self: Sized,
-    {
-        match msg {
-            MsgEnvelope::Client(msg) => match msg {
-                ClientMsg::CreateClient(msg) => create_client::execute(self, msg),
-                ClientMsg::UpdateClient(msg) => update_client::execute(self, msg),
-                ClientMsg::Misbehaviour(msg) => misbehaviour::execute(self, msg),
-                ClientMsg::UpgradeClient(msg) => upgrade_client::execute(self, msg),
-            }
-            .map_err(RouterError::ContextError),
-            MsgEnvelope::Connection(msg) => match msg {
-                ConnectionMsg::OpenInit(msg) => conn_open_init::execute(self, msg),
-                ConnectionMsg::OpenTry(msg) => conn_open_try::execute(self, msg),
-                ConnectionMsg::OpenAck(msg) => conn_open_ack::execute(self, msg),
-                ConnectionMsg::OpenConfirm(ref msg) => conn_open_confirm::execute(self, msg),
-            }
-            .map_err(RouterError::ContextError),
-            MsgEnvelope::Channel(msg) => {
-                let port_id = channel_msg_to_port_id(&msg);
-                let module_id = self.lookup_module(&PortPath(port_id))?;
-                if self.get_route(&module_id).is_none() {
-                    return Err(ChannelError::RouteNotFound)
-                        .map_err(ContextError::ChannelError)
-                        .map_err(RouterError::ContextError);
-                }
-
-                match msg {
-                    ChannelMsg::OpenInit(msg) => chan_open_init_execute(self, module_id, msg),
-                    ChannelMsg::OpenTry(msg) => chan_open_try_execute(self, module_id, msg),
-                    ChannelMsg::OpenAck(msg) => chan_open_ack_execute(self, module_id, msg),
-                    ChannelMsg::OpenConfirm(msg) => chan_open_confirm_execute(self, module_id, msg),
-                    ChannelMsg::CloseInit(msg) => chan_close_init_execute(self, module_id, msg),
-                    ChannelMsg::CloseConfirm(msg) => {
-                        chan_close_confirm_execute(self, module_id, msg)
-                    }
-                }
-                .map_err(RouterError::ContextError)
-            }
-            MsgEnvelope::Packet(msg) => {
-                let port_id = packet_msg_to_port_id(&msg);
-                let module_id = self.lookup_module(&PortPath(port_id))?;
-                if self.get_route(&module_id).is_none() {
-                    return Err(ChannelError::RouteNotFound)
-                        .map_err(ContextError::ChannelError)
-                        .map_err(RouterError::ContextError);
-                }
-
-                match msg {
-                    PacketMsg::Recv(msg) => recv_packet_execute(self, module_id, msg),
-                    PacketMsg::Ack(msg) => acknowledgement_packet_execute(self, module_id, msg),
-                    PacketMsg::Timeout(msg) => {
-                        timeout_packet_execute(self, module_id, TimeoutMsgType::Timeout(msg))
-                    }
-                    PacketMsg::TimeoutOnClose(msg) => {
-                        timeout_packet_execute(self, module_id, TimeoutMsgType::TimeoutOnClose(msg))
-                    }
-                }
-                .map_err(RouterError::ContextError)
-            }
-        }
-    }
-
-    /// Called upon successful client creation
-    fn store_client_type(
-        &mut self,
-        client_type_path: ClientTypePath,
-        client_type: ClientType,
-    ) -> Result<(), ContextError>;
-
-=======
-/// Context to be implemented by the host that provides all "write-only" methods.
-///
-/// Trait used for the top-level [`execute`](crate::core::execute) and [`dispatch`](crate::core::dispatch)
-pub trait ExecutionContext: ValidationContext {
->>>>>>> 3e2566b3
     /// Called upon successful client creation and update
     fn store_client_state(
         &mut self,
