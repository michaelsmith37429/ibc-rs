--- conflicted
+++ resolved
@@ -12,7 +12,6 @@
 use crate::Height;
 
 use displaydoc::Display;
-use ibc_proto::protobuf::Error as ProtoError;
 
 #[derive(Debug, Display)]
 pub enum ChannelError {
@@ -24,13 +23,8 @@
     UnknownState { state: i32 },
     /// channel order type unknown: `{type_id}`
     UnknownOrderType { type_id: String },
-<<<<<<< HEAD
-    /// invalid channel end error: `{0}`
-    InvalidChannelEnd(ProtoError),
-=======
     /// invalid channel end: `{channel_end}`
     InvalidChannelEnd { channel_end: String },
->>>>>>> ab045366
     /// invalid connection hops length: expected `{expected}`; actual `{actual}`
     InvalidConnectionHopsLength { expected: usize, actual: usize },
     /// invalid signer address error: `{0}`
