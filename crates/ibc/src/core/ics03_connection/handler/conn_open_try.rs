//! Protocol logic specific to processing ICS3 messages of type `MsgConnectionOpenTry`.

use prost::Message;

use crate::core::context::ContextError;
<<<<<<< HEAD
=======
use crate::core::ics02_client::error::ClientError;
>>>>>>> ab045366
use crate::core::ics03_connection::connection::{ConnectionEnd, Counterparty, State};
use crate::core::ics03_connection::error::ConnectionError;
use crate::core::ics03_connection::events::OpenTry;
use crate::core::ics03_connection::msgs::conn_open_try::MsgConnectionOpenTry;
use crate::core::ics24_host::identifier::ClientId;
use crate::core::ics24_host::identifier::ConnectionId;
use crate::core::ics24_host::path::{
    ClientConnectionPath, ClientConsensusStatePath, ClientStatePath, ConnectionPath,
};
use crate::core::ics24_host::Path;
use crate::core::{ExecutionContext, ValidationContext};
use crate::prelude::*;

use crate::events::IbcEvent;

pub(crate) fn validate<Ctx>(ctx_b: &Ctx, msg: MsgConnectionOpenTry) -> Result<(), ContextError>
where
    Ctx: ValidationContext,
{
    let vars = LocalVars::new(ctx_b, &msg)?;
    validate_impl(ctx_b, &msg, &vars)
}

fn validate_impl<Ctx>(
    ctx_b: &Ctx,
    msg: &MsgConnectionOpenTry,
    vars: &LocalVars,
) -> Result<(), ContextError>
where
    Ctx: ValidationContext,
{
    ctx_b.validate_self_client(msg.client_state_of_b_on_a.clone())?;

    let host_height = ctx_b.host_height().map_err(|_| ConnectionError::Other {
        description: "failed to get host height".to_string(),
    })?;
    if msg.consensus_height_of_b_on_a > host_height {
        // Fail if the consensus height is too advanced.
        return Err(ConnectionError::InvalidConsensusHeight {
            target_height: msg.consensus_height_of_b_on_a,
            current_height: host_height,
        }
        .into());
    }

    let client_id_on_a = msg.counterparty.client_id();

    // Verify proofs
    {
        let client_state_of_a_on_b =
            ctx_b
                .client_state(vars.conn_end_on_b.client_id())
                .map_err(|_| ConnectionError::Other {
                    description: "failed to fetch client state".to_string(),
                })?;

        client_state_of_a_on_b.confirm_not_frozen()?;
        client_state_of_a_on_b.validate_proof_height(msg.proofs_height_on_a)?;

        let client_cons_state_path_on_b =
            ClientConsensusStatePath::new(&msg.client_id_on_b, &msg.proofs_height_on_a);
        let consensus_state_of_a_on_b = ctx_b
            .consensus_state(&client_cons_state_path_on_b)
            .map_err(|_| ConnectionError::Other {
                description: "failed to fetch client consensus state".to_string(),
            })?;

        let prefix_on_a = vars.conn_end_on_b.counterparty().prefix();
        let prefix_on_b = ctx_b.commitment_prefix();

        {
            let expected_conn_end_on_a = ConnectionEnd::new(
                State::Init,
                client_id_on_a.clone(),
                Counterparty::new(msg.client_id_on_b.clone(), None, prefix_on_b),
                msg.versions_on_a.clone(),
                msg.delay_period,
            );

            client_state_of_a_on_b
                .verify_membership(
<<<<<<< HEAD
                    msg.proofs_height_on_a,
=======
>>>>>>> ab045366
                    prefix_on_a,
                    &msg.proof_conn_end_on_a,
                    consensus_state_of_a_on_b.root(),
                    Path::Connection(ConnectionPath::new(&vars.conn_id_on_a)),
<<<<<<< HEAD
                    expected_conn_end_on_a.try_into()?,
=======
                    expected_conn_end_on_a.proto_encode_vec()?,
>>>>>>> ab045366
                )
                .map_err(ConnectionError::VerifyConnectionState)?;
        }

        client_state_of_a_on_b
            .verify_membership(
<<<<<<< HEAD
                msg.proofs_height_on_a,
=======
>>>>>>> ab045366
                prefix_on_a,
                &msg.proof_client_state_of_b_on_a,
                consensus_state_of_a_on_b.root(),
                Path::ClientState(ClientStatePath::new(client_id_on_a)),
                msg.client_state_of_b_on_a.encode_to_vec(),
            )
            .map_err(|e| ConnectionError::ClientStateVerificationFailure {
                client_id: msg.client_id_on_b.clone(),
                client_error: e,
            })?;

        let expected_consensus_state_of_b_on_a = ctx_b
            .host_consensus_state(&msg.consensus_height_of_b_on_a)
            .map_err(|_| ConnectionError::Other {
                description: "failed to fetch host consensus state".to_string(),
            })?;

        let client_cons_state_path_on_a =
<<<<<<< HEAD
            ClientConsensusStatePath::new(&msg.client_id_on_b, &msg.consensus_height_of_b_on_a);

        client_state_of_a_on_b
            .verify_membership(
                msg.proofs_height_on_a,
=======
            ClientConsensusStatePath::new(client_id_on_a, &msg.consensus_height_of_b_on_a);

        client_state_of_a_on_b
            .verify_membership(
>>>>>>> ab045366
                prefix_on_a,
                &msg.proof_consensus_state_of_b_on_a,
                consensus_state_of_a_on_b.root(),
                Path::ClientConsensusState(client_cons_state_path_on_a),
<<<<<<< HEAD
                expected_consensus_state_of_b_on_a.try_into()?,
=======
                expected_consensus_state_of_b_on_a
                    .encode_vec()
                    .map_err(ClientError::Encode)?,
>>>>>>> ab045366
            )
            .map_err(|e| ConnectionError::ConsensusStateVerificationFailure {
                height: msg.proofs_height_on_a,
                client_error: e,
            })?;
    }

    Ok(())
}

pub(crate) fn execute<Ctx>(ctx_b: &mut Ctx, msg: MsgConnectionOpenTry) -> Result<(), ContextError>
where
    Ctx: ExecutionContext,
{
    let vars = LocalVars::new(ctx_b, &msg)?;
    execute_impl(ctx_b, msg, vars)
}

fn execute_impl<Ctx>(
    ctx_b: &mut Ctx,
    msg: MsgConnectionOpenTry,
    vars: LocalVars,
) -> Result<(), ContextError>
where
    Ctx: ExecutionContext,
{
    let conn_id_on_a = vars
        .conn_end_on_b
        .counterparty()
        .connection_id()
        .ok_or(ConnectionError::InvalidCounterparty)?;
    let event = IbcEvent::OpenTryConnection(OpenTry::new(
        vars.conn_id_on_b.clone(),
        msg.client_id_on_b.clone(),
        conn_id_on_a.clone(),
        vars.client_id_on_a.clone(),
    ));
    ctx_b.emit_ibc_event(IbcEvent::Message(event.event_type()));
    ctx_b.emit_ibc_event(event);
    ctx_b.log_message("success: conn_open_try verification passed".to_string());

    ctx_b.increase_connection_counter();
    ctx_b.store_connection_to_client(
        &ClientConnectionPath::new(&msg.client_id_on_b),
        vars.conn_id_on_b.clone(),
    )?;
    ctx_b.store_connection(&ConnectionPath::new(&vars.conn_id_on_b), vars.conn_end_on_b)?;

    Ok(())
}

struct LocalVars {
    conn_id_on_b: ConnectionId,
    conn_end_on_b: ConnectionEnd,
    client_id_on_a: ClientId,
    conn_id_on_a: ConnectionId,
}

impl LocalVars {
    fn new<Ctx>(ctx_b: &Ctx, msg: &MsgConnectionOpenTry) -> Result<Self, ContextError>
    where
        Ctx: ValidationContext,
    {
        let version_on_b =
            ctx_b.pick_version(&ctx_b.get_compatible_versions(), &msg.versions_on_a)?;

        Ok(Self {
            conn_id_on_b: ConnectionId::new(ctx_b.connection_counter()?),
            conn_end_on_b: ConnectionEnd::new(
                State::TryOpen,
                msg.client_id_on_b.clone(),
                msg.counterparty.clone(),
                vec![version_on_b],
                msg.delay_period,
            ),
            client_id_on_a: msg.counterparty.client_id().clone(),
            conn_id_on_a: msg
                .counterparty
                .connection_id()
                .ok_or(ConnectionError::InvalidCounterparty)?
                .clone(),
        })
    }
}

#[cfg(test)]
mod tests {
    use super::*;

    use test_log::test;

    use crate::core::ics03_connection::connection::State;
    use crate::core::ics03_connection::handler::test_util::{Expect, Fixture};
    use crate::core::ics03_connection::msgs::conn_open_try::MsgConnectionOpenTry;
    use crate::core::ics24_host::identifier::ChainId;
    use crate::core::ValidationContext;
    use crate::events::{IbcEvent, IbcEventType};
    use crate::mock::context::MockContext;
    use crate::mock::host::HostType;
    use crate::Height;

    enum Ctx {
        Default,
        WithClient,
    }

    enum Msg {
        Default,
        HeightAdvanced,
        HeightOld,
        ProofHeightMissing,
    }

    fn conn_open_try_fixture(ctx_variant: Ctx, msg_variant: Msg) -> Fixture<MsgConnectionOpenTry> {
        let max_history_size = 5;
        let client_cons_state_height = 10;
        let host_chain_height = Height::new(0, 35).unwrap();
        let pruned_height = host_chain_height
            .sub(max_history_size as u64 + 1)
            .unwrap()
            .revision_height();

        let msg = match msg_variant {
            Msg::Default => MsgConnectionOpenTry::new_dummy(
                client_cons_state_height,
                host_chain_height.revision_height(),
            ),
            Msg::HeightAdvanced => MsgConnectionOpenTry::new_dummy(
                client_cons_state_height,
                host_chain_height.increment().revision_height(),
            ),
            Msg::HeightOld => {
                MsgConnectionOpenTry::new_dummy(client_cons_state_height, pruned_height)
            }
            Msg::ProofHeightMissing => MsgConnectionOpenTry::new_dummy(
                client_cons_state_height - 1,
                host_chain_height.revision_height(),
            ),
        };

        let ctx_new = MockContext::new(
            ChainId::new("mockgaia".to_string(), 0),
            HostType::Mock,
            max_history_size,
            host_chain_height,
        );
        let ctx = match ctx_variant {
            Ctx::Default => MockContext::default(),
            Ctx::WithClient => ctx_new.with_client(
                &msg.client_id_on_b,
                Height::new(0, client_cons_state_height).unwrap(),
            ),
        };
        Fixture { ctx, msg }
    }

    fn conn_open_try_validate(fxt: &Fixture<MsgConnectionOpenTry>, expect: Expect) {
        let res = validate(&fxt.ctx, fxt.msg.clone());
        let err_msg = fxt.generate_error_msg(&expect, "validation", &res);
        match expect {
            Expect::Failure(_) => {
                assert!(res.is_err(), "{err_msg}")
            }
            Expect::Success => {
                assert!(res.is_ok(), "{err_msg}");
            }
        }
    }

    fn conn_open_try_execute(fxt: &mut Fixture<MsgConnectionOpenTry>, expect: Expect) {
        let res = execute(&mut fxt.ctx, fxt.msg.clone());
        let err_msg = fxt.generate_error_msg(&expect, "execution", &res);
        match expect {
            Expect::Failure(_) => {
                assert!(res.is_err(), "{err_msg}")
            }
            Expect::Success => {
                assert!(res.is_ok(), "{err_msg}");
                assert_eq!(fxt.ctx.events.len(), 2);

                assert!(matches!(
                    fxt.ctx.events[0],
                    IbcEvent::Message(IbcEventType::OpenTryConnection)
                ));
                let event = &fxt.ctx.events[1];
                assert!(matches!(event, &IbcEvent::OpenTryConnection(_)));

                let conn_open_try_event = match event {
                    IbcEvent::OpenTryConnection(e) => e,
                    _ => unreachable!(),
                };
                let conn_end = <MockContext as ValidationContext>::connection_end(
                    &fxt.ctx,
                    conn_open_try_event.connection_id(),
                )
                .unwrap();
                assert_eq!(conn_end.state().clone(), State::TryOpen);
            }
        }
    }

    #[test]
    fn conn_open_try_healthy() {
        let mut fxt = conn_open_try_fixture(Ctx::WithClient, Msg::Default);
        conn_open_try_validate(&fxt, Expect::Success);
        conn_open_try_execute(&mut fxt, Expect::Success);
    }

    #[test]
    fn conn_open_try_height_advanced() {
        let fxt = conn_open_try_fixture(Ctx::WithClient, Msg::HeightAdvanced);
        conn_open_try_validate(&fxt, Expect::Failure(None));
    }

    #[test]
    fn conn_open_try_height_old() {
        let fxt = conn_open_try_fixture(Ctx::WithClient, Msg::HeightOld);
        conn_open_try_validate(&fxt, Expect::Failure(None));
    }

    #[test]
    fn conn_open_try_proof_height_missing() {
        let fxt = conn_open_try_fixture(Ctx::WithClient, Msg::ProofHeightMissing);
        conn_open_try_validate(&fxt, Expect::Failure(None));
    }

    #[test]
    fn conn_open_try_no_client() {
        let fxt = conn_open_try_fixture(Ctx::Default, Msg::Default);
        conn_open_try_validate(&fxt, Expect::Failure(None));
    }
}<|MERGE_RESOLUTION|>--- conflicted
+++ resolved
@@ -3,10 +3,7 @@
 use prost::Message;
 
 use crate::core::context::ContextError;
-<<<<<<< HEAD
-=======
 use crate::core::ics02_client::error::ClientError;
->>>>>>> ab045366
 use crate::core::ics03_connection::connection::{ConnectionEnd, Counterparty, State};
 use crate::core::ics03_connection::error::ConnectionError;
 use crate::core::ics03_connection::events::OpenTry;
@@ -88,29 +85,17 @@
 
             client_state_of_a_on_b
                 .verify_membership(
-<<<<<<< HEAD
-                    msg.proofs_height_on_a,
-=======
->>>>>>> ab045366
                     prefix_on_a,
                     &msg.proof_conn_end_on_a,
                     consensus_state_of_a_on_b.root(),
                     Path::Connection(ConnectionPath::new(&vars.conn_id_on_a)),
-<<<<<<< HEAD
-                    expected_conn_end_on_a.try_into()?,
-=======
                     expected_conn_end_on_a.proto_encode_vec()?,
->>>>>>> ab045366
                 )
                 .map_err(ConnectionError::VerifyConnectionState)?;
         }
 
         client_state_of_a_on_b
             .verify_membership(
-<<<<<<< HEAD
-                msg.proofs_height_on_a,
-=======
->>>>>>> ab045366
                 prefix_on_a,
                 &msg.proof_client_state_of_b_on_a,
                 consensus_state_of_a_on_b.root(),
@@ -129,29 +114,17 @@
             })?;
 
         let client_cons_state_path_on_a =
-<<<<<<< HEAD
-            ClientConsensusStatePath::new(&msg.client_id_on_b, &msg.consensus_height_of_b_on_a);
+            ClientConsensusStatePath::new(client_id_on_a, &msg.consensus_height_of_b_on_a);
 
         client_state_of_a_on_b
             .verify_membership(
-                msg.proofs_height_on_a,
-=======
-            ClientConsensusStatePath::new(client_id_on_a, &msg.consensus_height_of_b_on_a);
-
-        client_state_of_a_on_b
-            .verify_membership(
->>>>>>> ab045366
                 prefix_on_a,
                 &msg.proof_consensus_state_of_b_on_a,
                 consensus_state_of_a_on_b.root(),
                 Path::ClientConsensusState(client_cons_state_path_on_a),
-<<<<<<< HEAD
-                expected_consensus_state_of_b_on_a.try_into()?,
-=======
                 expected_consensus_state_of_b_on_a
                     .encode_vec()
                     .map_err(ClientError::Encode)?,
->>>>>>> ab045366
             )
             .map_err(|e| ConnectionError::ConsensusStateVerificationFailure {
                 height: msg.proofs_height_on_a,
