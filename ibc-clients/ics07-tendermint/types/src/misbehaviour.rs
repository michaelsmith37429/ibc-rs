--- conflicted
+++ resolved
@@ -53,34 +53,19 @@
 
         if self.header1.signed_header.header.chain_id != self.header2.signed_header.header.chain_id
         {
-<<<<<<< HEAD
-            return Err(TendermintClientError::InvalidRawMisbehaviour {
-                description: "headers must have identical chain_ids".to_owned(),
-=======
             return Err(TendermintClientError::MismatchedHeaderChainIds {
                 expected: self.header1.signed_header.header.chain_id.to_string(),
                 actual: self.header2.signed_header.header.chain_id.to_string(),
->>>>>>> 1cdd295e
             });
         }
 
         if self.header1.height() < self.header2.height() {
-<<<<<<< HEAD
-            return Err(TendermintClientError::InvalidRawMisbehaviour {
-                description: format!(
-                    "header1 height is less than header2 height ({} < {})",
-                    self.header1.height(),
-                    self.header2.height()
-                ),
-            });
-=======
             return Err(
                 TendermintClientError::InsufficientMisbehaviourHeaderHeight {
                     height_1: self.header1.height(),
                     height_2: self.header2.height(),
                 },
             );
->>>>>>> 1cdd295e
         }
 
         Ok(())
@@ -97,25 +82,15 @@
 
         let header1: Header = raw
             .header_1
-<<<<<<< HEAD
-            .ok_or_else(|| TendermintClientError::InvalidRawMisbehaviour {
-                description: "missing header1".into(),
-=======
             .ok_or_else(|| DecodingError::MissingRawData {
                 description: "missing header1 in raw misbehaviour".into(),
->>>>>>> 1cdd295e
             })?
             .try_into()?;
 
         let header2: Header = raw
             .header_2
-<<<<<<< HEAD
-            .ok_or_else(|| TendermintClientError::InvalidRawMisbehaviour {
-                description: "missing header2".into(),
-=======
             .ok_or_else(|| DecodingError::MissingRawData {
                 description: "missing header2 in raw misbehaviour".into(),
->>>>>>> 1cdd295e
             })?
             .try_into()?;
 
@@ -145,10 +120,6 @@
             Ok(misbehaviour)
         }
         match raw.type_url.as_str() {
-<<<<<<< HEAD
-            TENDERMINT_MISBEHAVIOUR_TYPE_URL => decode_misbehaviour(&raw.value),
-            _ => Err(ClientError::InvalidMisbehaviourType(raw.type_url)),
-=======
             TENDERMINT_MISBEHAVIOUR_TYPE_URL => {
                 decode_misbehaviour(&raw.value).map_err(ClientError::Decoding)
             }
@@ -156,7 +127,6 @@
                 expected: TENDERMINT_MISBEHAVIOUR_TYPE_URL.to_string(),
                 actual: raw.type_url,
             })?,
->>>>>>> 1cdd295e
         }
     }
 }
