--- conflicted
+++ resolved
@@ -6,10 +6,6 @@
 use ibc_primitives::proto::{Any, Protobuf};
 use ibc_proto::ibc::lightclients::wasm::v1::ClientState as RawClientState;
 
-<<<<<<< HEAD
-use crate::error::WasmClientError;
-=======
->>>>>>> 1cdd295e
 #[cfg(feature = "serde")]
 use crate::serializer::Base64;
 use crate::Bytes;
@@ -42,20 +38,11 @@
 }
 
 impl TryFrom<RawClientState> for ClientState {
-<<<<<<< HEAD
-    type Error = WasmClientError;
-=======
     type Error = DecodingError;
->>>>>>> 1cdd295e
 
     fn try_from(raw: RawClientState) -> Result<Self, Self::Error> {
         let latest_height = raw
             .latest_height
-<<<<<<< HEAD
-            .ok_or(WasmClientError::MissingLatestHeight)?
-            .try_into()
-            .map_err(|_| WasmClientError::InvalidLatestHeight)?;
-=======
             .ok_or(DecodingError::MissingRawData {
                 description: "latest height not set".to_string(),
             })?
@@ -63,7 +50,6 @@
             .map_err(|e| DecodingError::InvalidRawData {
                 description: format!("failed to decode latest height: {e}"),
             })?;
->>>>>>> 1cdd295e
         Ok(Self {
             data: raw.data,
             checksum: raw.checksum,
@@ -84,40 +70,20 @@
 }
 
 impl TryFrom<Any> for ClientState {
-<<<<<<< HEAD
-    type Error = WasmClientError;
-
-    fn try_from(any: Any) -> Result<Self, Self::Error> {
-        fn decode_client_state(value: &[u8]) -> Result<ClientState, WasmClientError> {
-            let client_state = Protobuf::<RawClientState>::decode(value).map_err(|e| {
-                WasmClientError::DecodingError {
-                    description: e.to_string(),
-                }
-            })?;
-
-=======
     type Error = DecodingError;
 
     fn try_from(any: Any) -> Result<Self, Self::Error> {
         fn decode_client_state(value: &[u8]) -> Result<ClientState, DecodingError> {
             let client_state = Protobuf::<RawClientState>::decode(value)?;
->>>>>>> 1cdd295e
             Ok(client_state)
         }
 
         match any.type_url.as_str() {
             WASM_CLIENT_STATE_TYPE_URL => decode_client_state(&any.value),
-<<<<<<< HEAD
-            other_type_url => Err(WasmClientError::MismatchedTypeUrls {
-                expected: WASM_CLIENT_STATE_TYPE_URL.to_string(),
-                actual: other_type_url.to_string(),
-            }),
-=======
             _ => Err(DecodingError::MismatchedTypeUrls {
                 expected: WASM_CLIENT_STATE_TYPE_URL.to_string(),
                 actual: any.type_url,
             })?,
->>>>>>> 1cdd295e
         }
     }
 }
