--- conflicted
+++ resolved
@@ -76,13 +76,9 @@
                     .chars()
                     .all(|x| x.is_alphanumeric() || VALID_DENOM_CHARACTERS.contains(x))
             })
-<<<<<<< HEAD
-            .ok_or_else(|| TokenTransferError::InvalidCoin(coin_str.to_string()))?;
-=======
             .ok_or(DecodingError::invalid_raw_data(format!(
                 "invalid coin: {coin_str}"
             )))?;
->>>>>>> 1cdd295e
 
         Ok(Coin {
             amount: amount.parse()?,
