--- conflicted
+++ resolved
@@ -127,20 +127,8 @@
         let class_data = if raw_pkt_data.class_data.is_empty() {
             None
         } else {
-<<<<<<< HEAD
-            let decoded = BASE64_STANDARD
-                .decode(raw_pkt_data.class_data)
-                .map_err(|e| NftTransferError::InvalidJsonData {
-                    description: e.to_string(),
-                })?;
-            let data_str =
-                String::from_utf8(decoded).map_err(|e| NftTransferError::InvalidJsonData {
-                    description: e.to_string(),
-                })?;
-=======
             let decoded = BASE64_STANDARD.decode(raw_pkt_data.class_data)?;
             let data_str = String::from_utf8(decoded)?;
->>>>>>> 1cdd295e
             Some(data_str.parse()?)
         };
 
@@ -151,20 +139,8 @@
             .token_data
             .iter()
             .map(|data| {
-<<<<<<< HEAD
-                let decoded = BASE64_STANDARD.decode(data).map_err(|e| {
-                    NftTransferError::InvalidJsonData {
-                        description: e.to_string(),
-                    }
-                })?;
-                let data_str =
-                    String::from_utf8(decoded).map_err(|e| NftTransferError::InvalidJsonData {
-                        description: e.to_string(),
-                    })?;
-=======
                 let decoded = BASE64_STANDARD.decode(data)?;
                 let data_str = String::from_utf8(decoded)?;
->>>>>>> 1cdd295e
                 data_str.parse()
             })
             .collect();
